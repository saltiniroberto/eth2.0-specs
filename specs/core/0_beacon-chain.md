# Ethereum 2.0 Phase 0 -- The Beacon Chain

**NOTICE**: This document is a work-in-progress for researchers and implementers. It reflects recent spec changes and takes precedence over the Python proof-of-concept implementation [[python-poc]](#ref-python-poc).

## Table of contents
<!-- TOC -->

- [Ethereum 2.0 Phase 0 -- The Beacon Chain](#ethereum-20-phase-0----the-beacon-chain)
    - [Table of contents](#table-of-contents)
    - [Introduction](#introduction)
    - [Notation](#notation)
    - [Terminology](#terminology)
    - [Constants](#constants)
        - [Misc](#misc)
        - [Deposit contract](#deposit-contract)
        - [Initial values](#initial-values)
        - [Time parameters](#time-parameters)
        - [Reward and penalty quotients](#reward-and-penalty-quotients)
        - [Status codes](#status-codes)
        - [Special record types](#special-record-types)
        - [Validator registry delta flags](#validator-registry-delta-flags)
        - [Signature domains](#signature-domains)
    - [Data structures](#data-structures)
        - [Deposits](#deposits)
            - [`DepositParametersRecord`](#depositparametersrecord)
        - [Beacon chain blocks](#beacon-chain-blocks)
            - [`BeaconBlock`](#beaconblock)
            - [`AttestationRecord`](#attestationrecord)
            - [`AttestationData`](#attestationdata)
            - [`ProposalSignedData`](#proposalsigneddata)
            - [`SpecialRecord`](#specialrecord)
        - [Beacon chain state](#beacon-chain-state)
            - [`BeaconState`](#beaconstate)
            - [`ValidatorRecord`](#validatorrecord)
            - [`CrosslinkRecord`](#crosslinkrecord)
            - [`ShardCommittee`](#shardcommittee)
            - [`ShardReassignmentRecord`](#shardreassignmentrecord)
            - [`CandidatePoWReceiptRootRecord`](#candidatepowreceiptrootrecord)
            - [`PendingAttestationRecord`](#pendingattestationrecord)
            - [`ForkData`](#forkdata)
        - [Specials](#specials)
            - [`VoluntaryExitSpecial`](#voluntaryexitspecial)
            - [`CasperSlashingSpecial`](#casperslashingspecial)
            - [`SpecialAttestationData`](#specialattestationdata)
            - [`ProposerSlashingSpecial`](#proposerslashingspecial)
            - [`DepositProofSpecial`](#depositproofspecial)
    - [Ethereum 1.0 deposit contract](#ethereum-10-deposit-contract)
        - [Deposit arguments](#deposit-arguments)
        - [`Deposit` logs](#deposit-logs)
        - [`ChainStart` log](#chainstart-log)
        - [Vyper code](#vyper-code)
    - [Beacon chain processing](#beacon-chain-processing)
        - [Beacon chain fork choice rule](#beacon-chain-fork-choice-rule)
    - [Beacon chain state transition function](#beacon-chain-state-transition-function)
        - [Helper functions](#helper-functions)
            - [`get_active_validator_indices`](#get_active_validator_indices)
            - [`shuffle`](#shuffle)
            - [`split`](#split)
            - [`clamp`](#clamp)
            - [`get_new_shuffling`](#get_new_shuffling)
            - [`get_shard_committees_at_slot`](#get_shard_committees_at_slot)
            - [`get_block_hash`](#get_block_hash)
            - [`get_beacon_proposer_index`](#get_beacon_proposer_index)
            - [`get_attestation_participants`](#get_attestation_participants)
            - [`bytes1`, `bytes2`, ...](#bytes1-bytes2-)
            - [`get_effective_balance`](#get_effective_balance)
            - [`get_new_validator_registry_delta_chain_tip`](#get_new_validator_registry_delta_chain_tip)
            - [`get_domain`](#get_domain)
            - [`integer_squareroot`](#integer_squareroot)
        - [On startup](#on-startup)
        - [Routine for activating a validator](#routine-for-activating-a-validator)
        - [Routine for exiting a validator](#routine-for-exiting-a-validator)
    - [Per-slot processing](#per-slot-processing)
        - [Proposer signature](#proposer-signature)
        - [Attestations](#attestations)
        - [RANDAO](#randao)
        - [PoW receipt root](#pow-receipt-root)
        - [Special objects](#special-objects)
            - [`VOLUNTARY_EXIT`](#voluntary_exit)
            - [`CASPER_SLASHING`](#casper_slashing)
            - [`PROPOSER_SLASHING`](#proposer_slashing)
            - [`DEPOSIT_PROOF`](#deposit_proof)
<<<<<<< HEAD
    - [Per-epoch processing](#per-epoch-processing)
=======
    - [Epoch boundary processing](#epoch-boundary-processing)
>>>>>>> c22bdfe2
        - [Helpers](#helpers)
        - [Receipt roots](#receipt-roots)
        - [Justification](#justification)
        - [Finalization](#finalization)
        - [Crosslinks](#crosslinks)
        - [Justification and finalization rewards and penalties](#justification-and-finalization-rewards-and-penalties)
        - [Crosslink rewards and penalties](#crosslink-rewards-and-penalties)
<<<<<<< HEAD
        - [Validator registry](#validator-registry)
        - [Proposer reshuffling](#proposer-reshuffling)
        - [Final updates](#final-updates)
    - [State root processing](#state-root-processing)
=======
        - [Validator registry change](#validator-registry-change)
        - [If a validator registry change does NOT happen](#if-a-validator-registry-change-does-not-happen)
        - [Proposer reshuffling](#proposer-reshuffling)
        - [Final updates](#final-updates)
>>>>>>> c22bdfe2
- [Appendix](#appendix)
    - [Appendix A - Hash function](#appendix-a---hash-function)
- [References](#references)
    - [Normative](#normative)
    - [Informative](#informative)
- [Copyright](#copyright)

<!-- /TOC -->

## Introduction

This document represents the specification for Phase 0 of Ethereum 2.0 -- The Beacon Chain.

At the core of Ethereum 2.0 is a system chain called the "beacon chain". The beacon chain stores and manages the registry of [validators](#dfn-validator). In the initial deployment phases of Ethereum 2.0 the only mechanism to become a [validator](#dfn-validator) is to make a one-way ETH transaction to a deposit contract on Ethereum 1.0. Activation as a [validator](#dfn-validator) happens when deposit transaction receipts are processed by the beacon chain, the activation balance is reached, and after a queuing process. Exit is either voluntary or done forcibly as a penalty for misbehavior.

The primary source of load on the beacon chain is "attestations". Attestations are availability votes for a shard block, and simultaneously proof of stake votes for a beacon chain block. A sufficient number of attestations for the same shard block create a "crosslink", confirming the shard segment up to that shard block into the beacon chain. Crosslinks also serve as infrastructure for asynchronous cross-shard communication.

## Notation

Unless otherwise indicated, code appearing in `this style` is to be interpreted as an algorithm defined in Python. Implementations may implement such algorithms using any code and programming language desired as long as the behavior is identical to that of the algorithm provided.

## Terminology

* **Validator** <a id="dfn-validator"></a> - a participant in the Casper/sharding consensus system. You can become one by depositing 32 ETH into the Casper mechanism.
* **Active validator** <a id="dfn-active-validator"></a> - a [validator](#dfn-validator) currently participating in the protocol which the Casper mechanism looks to produce and attest to blocks, crosslinks and other consensus objects.
* **Committee** - a (pseudo-) randomly sampled subset of [active validators](#dfn-active-validator). When a committee is referred to collectively, as in "this committee attests to X", this is assumed to mean "some subset of that committee that contains enough [validators](#dfn-validator) that the protocol recognizes it as representing the committee".
* **Proposer** - the [validator](#dfn-validator) that creates a beacon chain block
* **Attester** - a [validator](#dfn-validator) that is part of a committee that needs to sign off on a beacon chain block while simultaneously creating a link (crosslink) to a recent shard block on a particular shard chain.
* **Beacon chain** - the central PoS chain that is the base of the sharding system.
* **Shard chain** - one of the chains on which user transactions take place and account data is stored.
* **Crosslink** - a set of signatures from a committee attesting to a block in a shard chain, which can be included into the beacon chain. Crosslinks are the main means by which the beacon chain "learns about" the updated state of shard chains.
* **Slot** - a period of `SLOT_DURATION` seconds, during which one proposer has the ability to create a beacon chain block and some attesters have the ability to make attestations
* **Epoch** - an aligned span of slots during which all [validators](#dfn-validator) get exactly one chance to make an attestation
* **Finalized**, **justified** - see Casper FFG finalization here: https://arxiv.org/abs/1710.09437
* **Withdrawal period** - the number of slots between a [validator](#dfn-validator) exit and the [validator](#dfn-validator) balance being withdrawable
* **Genesis time** - the Unix time of the genesis beacon chain block at slot 0

## Constants

### Misc

| Name | Value | Unit |
| - | - | :-: |
| `SHARD_COUNT` | `2**10` (= 1,024) | shards |
| `TARGET_COMMITTEE_SIZE` | `2**8` (= 256) | [validators](#dfn-validator) |
| `MAX_ATTESTATIONS_PER_BLOCK` | `2**7` (= 128) | attestations |
| `MIN_BALANCE` | `2**4` (= 16) | ETH |
| `MAX_BALANCE_CHURN_QUOTIENT` | `2**5` (= 32) | - |
| `GWEI_PER_ETH` | `10**9` | Gwei/ETH |
| `BEACON_CHAIN_SHARD_NUMBER` | `2**64 - 1` | - |
| `BLS_WITHDRAWAL_CREDENTIALS` | `0x00` | - |

* For the safety of crosslinks a minimum committee size of 111 is [recommended](https://vitalik.ca/files/Ithaca201807_Sharding.pdf). (Unbiasable randomness with a Verifiable Delay Function (VDF) will improve committee robustness and lower the safe minimum committee size.) The shuffling algorithm generally ensures (assuming sufficient validators) committee sizes at least `TARGET_COMMITTEE_SIZE // 2`.

### Deposit contract

| Name | Value | Unit |
| - | - | :-: |
| `DEPOSIT_CONTRACT_ADDRESS` | **TBD** |
| `DEPOSIT_CONTRACT_TREE_DEPTH` | `2**5` (= 32) | - |
| `MIN_DEPOSIT` | `2**0` (= 1) | ETH |
| `MAX_DEPOSIT` | `2**5` (= 32) | ETH |

### Initial values

| Name | Value |
| - | - |
| `INITIAL_FORK_VERSION` | `0` |
| `INITIAL_SLOT_NUMBER` | `0` |
| `ZERO_HASH` | `bytes([0] * 32)` |

### Time parameters

| Name | Value | Unit | Duration |
| - | - | :-: | :-: |
| `SLOT_DURATION` | `6` | seconds | 6 seconds |
| `MIN_ATTESTATION_INCLUSION_DELAY` | `2**2` (= 4) | slots | 24 seconds |
| `EPOCH_LENGTH` | `2**6` (= 64) | slots | 6.4 minutes |
| `MIN_VALIDATOR_REGISTRY_CHANGE_INTERVAL` | `2**8` (= 256) | slots | 25.6 minutes |
| `POW_RECEIPT_ROOT_VOTING_PERIOD` | `2**10` (= 1,024) | slots | ~1.7 hours |
| `SHARD_PERSISTENT_COMMITTEE_CHANGE_PERIOD` | `2**17` (= 131,072) | slots | ~9 days |
| `COLLECTIVE_PENALTY_CALCULATION_PERIOD` | `2**20` (= 1,048,576) | slots | ~73 days |
| `ZERO_BALANCE_VALIDATOR_TTL` | `2**22` (= 4,194,304) | slots | ~291 days |

### Reward and penalty quotients

| Name | Value |
| - | - |
| `BASE_REWARD_QUOTIENT` | `2**11` (= 2,048) |
| `WHISTLEBLOWER_REWARD_QUOTIENT` | `2**9` (= 512) |
| `INCLUDER_REWARD_QUOTIENT` | `2**3` (= 8) |
| `INACTIVITY_PENALTY_QUOTIENT` | `2**34` (= 131,072) |

* The `BASE_REWARD_QUOTIENT` constant dictates the per-epoch reward. It corresponds to ~2.54% annual interest assuming 10 million participating ETH in every epoch.
* The `INACTIVITY_PENALTY_QUOTIENT` equals `SQRT_E_DROP_TIME**2` where `SQRT_E_DROP_TIME := 2**17 slots` (~9 days) is the amount of time it takes for the inactivity penalty to cut deposits of non-participating [validators](#dfn-validator) by ~39.4%. The portion lost by offline [validators](#dfn-validator) after `D` epochs is about `D*D/2/INACTIVITY_PENALTY_QUOTIENT`.

### Status codes

| Name | Value |
| - | - |
| `PENDING_ACTIVATION` | `0` |
| `ACTIVE` | `1` |
| `ACTIVE_PENDING_EXIT` | `2` |
| `EXITED_WITHOUT_PENALTY` | `3` |
| `EXITED_WITH_PENALTY` | `4` |

### Special record types

| Name | Value | Maximum count |
| - | - | :-: |
| `VOLUNTARY_EXIT` | `0` | `16` |
| `CASPER_SLASHING` | `1` | `16` |
| `PROPOSER_SLASHING` | `2` | `16` |
| `DEPOSIT_PROOF` | `3` | `16` |

### Validator registry delta flags

| Name | Value |
| - | - |
| `ACTIVATION` | `0` |
| `EXIT` | `1` |

### Signature domains

| Name | Value | 
| - | - |
| `DOMAIN_DEPOSIT` | `0` |
| `DOMAIN_ATTESTATION` | `1` |
| `DOMAIN_PROPOSAL` | `2` |
| `DOMAIN_EXIT` | `3` |

## Data structures

### Deposits

#### `DepositParametersRecord`

```python
{
    # BLS pubkey
    'pubkey': 'uint384',
    # BLS proof of possession (a BLS signature)
    'proof_of_possession': ['uint384'],
    # Withdrawal credentials
    'withdrawal_credentials': 'hash32',
    # Initial RANDAO commitment
    'randao_commitment': 'hash32',
}
```

### Beacon chain blocks

#### `BeaconBlock`

```python
{
    # Slot number
    'slot': 'uint64',
    # Proposer RANDAO reveal
    'randao_reveal': 'hash32',
    # Candidate PoW receipt root
    'candidate_pow_receipt_root': 'hash32',
    # Skip list of ancestor beacon block hashes
    # i'th item is the most recent ancestor whose slot is a multiple of 2**i for i = 0, ..., 31
    'ancestor_hashes': ['hash32'],
    # State root
    'state_root': 'hash32',
    # Attestations
    'attestations': [AttestationRecord],
    # Specials (e.g. exits, penalties)
    'specials': [SpecialRecord],
    # Proposer signature
    'proposer_signature': ['uint384'],
}
```

#### `AttestationRecord`

```python
{
    # Attestation data
    'data': AttestationData,
    # Attester participation bitfield
    'participation_bitfield': 'bytes',
    # Proof of custody bitfield
    'custody_bitfield': 'bytes',
    # BLS aggregate signature
    'aggregate_signature': ['uint384'],
}
```

#### `AttestationData`

```python
{
    # Slot number
    'slot': 'uint64',
    # Shard number
    'shard': 'uint64',
    # Hash of the signed beacon block
    'beacon_block_hash': 'hash32',
    # Hash of the ancestor at the epoch boundary
    'epoch_boundary_hash': 'hash32',
    # Shard block hash being attested to
    'shard_block_hash': 'hash32',
    # Last crosslink hash
    'latest_crosslink_hash': 'hash32',
    # Slot of the last justified beacon block
    'justified_slot': 'uint64',
    # Hash of the last justified beacon block
    'justified_block_hash': 'hash32',
}
```

#### `ProposalSignedData`

```python
{
    # Slot number
    'slot': 'uint64',
    # Shard number (`BEACON_CHAIN_SHARD_NUMBER` for beacon chain)
    'shard': 'uint64',
    # Block hash
    'block_hash': 'hash32',
}
```

#### `SpecialRecord`

```python
{
    # Kind
    'kind': 'uint64',
    # Data
    'data': 'bytes',
}
```

### Beacon chain state

#### `BeaconState`

```python
{
    # Misc
    'slot': 'uint64',
    'genesis_time': 'uint64',
    'fork_data': ForkData,  # For versioning hard forks

    # Validator registry
    'validator_registry': [ValidatorRecord],
    'validator_registry_latest_change_slot': 'uint64',
    'validator_registry_exit_count': 'uint64',
    'validator_registry_delta_chain_tip': 'hash32',  # For light clients to track deltas

    # Randomness and committees
    'randao_mix': 'hash32',
    'next_seed': 'hash32',
    'shard_committees_at_slots': [[ShardCommittee]],
    'persistent_committees': [['uint24']],
    'persistent_committee_reassignments': [ShardReassignmentRecord],

    # Finality
    'previous_justified_slot': 'uint64',
    'justified_slot': 'uint64',
    'justification_bitfield': 'uint64',
    'finalized_slot': 'uint64',

    # Recent state
    'latest_crosslinks': [CrosslinkRecord],
    'latest_block_hashes': ['hash32'],  # Needed to process attestations, older to newer
    'latest_penalized_exit_balances': ['uint64'],  # Balances penalized at every withdrawal period
    'latest_attestations': [PendingAttestationRecord],

    # PoW receipt root
    'processed_pow_receipt_root': 'hash32',
    'candidate_pow_receipt_roots': [CandidatePoWReceiptRootRecord],
}
```

#### `ValidatorRecord`

```python
{
    # BLS public key
    'pubkey': 'uint384',
    # Withdrawal credentials
    'withdrawal_credentials': 'hash32',
    # RANDAO commitment
    'randao_commitment': 'hash32',
    # Slots the proposer has skipped (i.e. layers of RANDAO expected)
    'randao_skips': 'uint64',
    # Balance in Gwei
    'balance': 'uint64',
    # Status code
    'status': 'uint64',
    # Slot when validator last changed status (or 0)
    'latest_status_change_slot': 'uint64',
    # Exit counter when validator exited (or 0)
    'exit_count': 'uint64',
}
```

#### `CrosslinkRecord`

```python
{
    # Slot number
    'slot': 'uint64',
    # Shard block hash
    'shard_block_hash': 'hash32',
}
```

#### `ShardCommittee`

```python
{
    # Shard number
    'shard': 'uint64',
    # Validator indices
    'committee': ['uint24'],
    # Total validator count (for proofs of custody)
    'total_validator_count': 'uint64',
}
```

#### `ShardReassignmentRecord`

```python
{
    # Which validator to reassign
    'validator_index': 'uint24',
    # To which shard
    'shard': 'uint64',
    # When
    'slot': 'uint64',
}
```

#### `CandidatePoWReceiptRootRecord`

```python
{
    # Candidate PoW receipt root
    'candidate_pow_receipt_root': 'hash32',
    # Vote count
    'votes': 'uint64',
}
```

#### `PendingAttestationRecord`

```python
{
    # Signed data
    'data': AttestationData,
    # Attester participation bitfield
    'participation_bitfield': 'bytes',
    # Proof of custody bitfield
    'custody_bitfield': 'bytes',
    # Slot in which it was included
    'slot_included': 'uint64',
}
```

#### `ForkData`

```python
{
    # Previous fork version
    'pre_fork_version': 'uint64',
    # Post fork version
    'post_fork_version': 'uint64',
    # Fork slot number
    'fork_slot': 'uint64',
}
```

### Specials

#### `VoluntaryExitSpecial`

```python
{
    # Minimum slot for processing exit
    'slot': 'unit64',
    # Index of the exiting validator
    'validator_index': 'uint64',
    # Validator signature
    'signature': '[uint384]',
}
```

#### `CasperSlashingSpecial`

```python
{
    # First vote
    vote_1: SpecialAttestationData,
    # Second vote
    vote_2: SpecialAttestationData,
}
```

#### `SpecialAttestationData`

 ```python
{
    # Proof-of-custody indices (0 bits)
    'aggregate_signature_poc_0_indices': '[uint24]',
    # Proof-of-custody indices (1 bits)
    'aggregate_signature_poc_1_indices': '[uint24]',
    # Attestation data
    'data': AttestationData,
    # Aggregate signature
    'aggregate_signature': '[uint384]',
}
```

#### `ProposerSlashingSpecial`

```python
{
    # Proposer index
    'proposer_index': 'uint24',
    # First proposal data
    'proposal_data_1': ProposalSignedData,
    # First proposal signature
    'proposal_signature_1': '[uint384]',
    # Second proposal data
    'proposal_data_2': ProposalSignedData,
    # Second proposal signature
    'proposal_signature_2': '[uint384]',
}
```

#### `DepositProofSpecial`

```python
{
    # Receipt Merkle branch
    'merkle_branch': '[hash32]',
    # Merkle tree index
    'merkle_tree_index': 'uint64',
    # Deposit data
    'deposit_data': {
        # Deposit parameters
        'deposit_parameters': DepositParametersRecord,
        # Value in Gwei 
        'value': 'uint64',
        # Timestamp from deposit contract
        'timestamp': 'uint64',
    },
}
```

## Ethereum 1.0 deposit contract

The initial deployment phases of Ethereum 2.0 are implemented without consensus changes to Ethereum 1.0. A deposit contract at address `DEPOSIT_CONTRACT_ADDRESS` is added to Ethereum 1.0 for deposits of ETH to the beacon chain. Validator balances will be withdrawable to the shards when the EVM2.0 is deployed and the shards have state.

### Deposit arguments

The deposit contract has a single `deposit` function which takes as argument a SimpleSerialize'd `DepositParametersRecord` object. One of the `DepositParametersRecord` fields is `withdrawal_credentials` which must satisfy:

* `withdrawal_credentials[:1] == BLS_WITHDRAWAL_CREDENTIALS`
* `withdrawal_credentials[1:] == hash(withdrawal_pubkey)[1:]` where `withdrawal_pubkey` is a BLS pubkey

We recommend the private key corresponding to `withdrawal_pubkey` be stored in cold storage until a withdrawal is required.

### `Deposit` logs

Every deposit, of size between `MIN_DEPOSIT` and `MAX_DEPOSIT`, emits a `Deposit` log for consumption by the beacon chain. The deposit contract does little validation, pushing most of the validator onboarding logic to the beacon chain. In particular, the proof of possession (a BLS12-381 signature) is not verified by the deposit contract.

### `ChainStart` log

When sufficiently many full deposits have been made the deposit contract emits the `ChainStart` log. The beacon chain may then be initialized by calling the `on_startup` function (defined below) where:

* `genesis_time` equals `time` in the `ChainStart` log
* `processed_pow_receipt_root` equals `receipt_root` in the `ChainStart` log
* `initial_validator_entries` is built according to the `Deposit` logs up to the deposit that triggered the `ChainStart` log, processed in the order in which they were emitted (oldest to newest)

### Vyper code

```python
MIN_DEPOSIT: constant(uint256) = 1  # ETH
MAX_DEPOSIT: constant(uint256) = 32  # ETH
GWEI_PER_ETH: constant(uint256) = 1000000000  # 10**9
CHAIN_START_FULL_DEPOSIT_THRESHOLD: constant(uint256) = 16384  # 2**14
DEPOSIT_CONTRACT_TREE_DEPTH: constant(uint256) = 32
SECONDS_PER_DAY: constant(uint256) = 86400

Deposit: event({previous_receipt_root: bytes32, data: bytes[2064], deposit_count: uint256})
ChainStart: event({receipt_root: bytes32, time: bytes[8]})

receipt_tree: bytes32[uint256]
deposit_count: uint256
full_deposit_count: uint256

@payable
@public
def deposit(deposit_parameters: bytes[2048]):
    assert msg.value >= as_wei_value(MIN_DEPOSIT, "ether")
    assert msg.value <= as_wei_value(MAX_DEPOSIT, "ether")

    index: uint256 = self.deposit_count + 2**DEPOSIT_CONTRACT_TREE_DEPTH
    msg_gwei_bytes8: bytes[8] = slice(concat("", convert(msg.value / GWEI_PER_ETH, bytes32)), start=24, len=8)
    timestamp_bytes8: bytes[8] = slice(concat("", convert(block.timestamp, bytes32)), start=24, len=8)
    deposit_data: bytes[2064] = concat(msg_gwei_bytes8, timestamp_bytes8, deposit_parameters)

    log.Deposit(self.receipt_tree[1], deposit_data, self.deposit_count)

    # add deposit to merkle tree
    self.receipt_tree[index] = sha3(deposit_data)
    for i in range(32):  # DEPOSIT_CONTRACT_TREE_DEPTH (range of constant var not yet supported)
        index /= 2
        self.receipt_tree[index] = sha3(concat(self.receipt_tree[index * 2], self.receipt_tree[index * 2 + 1]))

    self.deposit_count += 1
    if msg.value == as_wei_value(MAX_DEPOSIT, "ether"):
        self.full_deposit_count += 1
        if self.full_deposit_count == CHAIN_START_FULL_DEPOSIT_THRESHOLD:
            timestamp_day_boundary: uint256 = as_unitless_number(block.timestamp) - as_unitless_number(block.timestamp) % SECONDS_PER_DAY + SECONDS_PER_DAY
            timestamp_day_boundary_bytes8: bytes[8] = slice(concat("", convert(timestamp_day_boundary, bytes32)), start=24, len=8)
            log.ChainStart(self.receipt_tree[1], timestamp_day_boundary_bytes8)

@public
@constant
def get_receipt_root() -> bytes32:
    return self.receipt_tree[1]

```

## Beacon chain processing

The beacon chain is the system chain for Ethereum 2.0. The main responsibilities of the beacon chain are:

* Store and maintain the registry of [validators](#dfn-validator)
* Process crosslinks (see above)
* Process its per-slot consensus, as well as the finality gadget

Processing the beacon chain is similar to processing the Ethereum 1.0 chain. Clients download and process blocks, and maintain a view of what is the current "canonical chain", terminating at the current "head". However, because of the beacon chain's relationship with Ethereum 1.0, and because it is a proof-of-stake chain, there are differences.

For a beacon chain block, `block`, to be processed by a node, the following conditions must be met:

* The parent block with hash `block.ancestor_hashes[0]` has been processed and accepted.
* The Ethereum 1.0 block pointed to by the `state.processed_pow_receipt_root` has been processed and accepted.
* The node's local clock time is greater than or equal to `state.genesis_time + block.slot * SLOT_DURATION`.

If these conditions are not met, the client should delay processing the beacon block until the conditions are all satisfied.

Beacon block production is significantly different because of the proof of stake mechanism. A client simply checks what it thinks is the canonical chain when it should create a block, and looks up what its slot number is; when the slot arrives, it either proposes or attests to a block as required. Note that this requires each node to have a clock that is roughly (i.e. within `SLOT_DURATION` seconds) synchronized with the other nodes.

### Beacon chain fork choice rule

The beacon chain fork choice rule is a hybrid that combines justification and finality with Latest Message Driven (LMD) Greediest Heaviest Observed SubTree (GHOST). At any point in time a [validator](#dfn-validator) `v` subjectively calculates the beacon chain head as follows.

* Let `store` be the set of attestations and blocks that the [validator](#dfn-validator) `v` has observed and verified (in particular, block ancestors must be recursively verified). Attestations not part of any chain are still included in `store`.
* Let `finalized_head` be the finalized block with the highest slot number. (A block `B` is finalized if there is a descendant of `B` in `store` the processing of which sets `B` as finalized.)
* Let `justified_head` be the descendant of `finalized_head` with the highest slot number that has been justified for at least `EPOCH_LENGTH` slots. (A block `B` is justified if there is a descendant of `B` in `store` the processing of which sets `B` as justified.) If no such descendant exists set `justified_head` to `finalized_head`.
* Let `get_ancestor(store, block, slot)` be the ancestor of `block` with slot number `slot`. The `get_ancestor` function can be defined recursively as `def get_ancestor(store, block, slot): return block if block.slot == slot else get_ancestor(store, store.get_parent(block), slot)`.
* Let `get_latest_attestation(store, validator)` be the attestation with the highest slot number in `store` from `validator`. If several such attestations exist, use the one the [validator](#dfn-validator) `v` observed first.
* Let `get_latest_attestation_target(store, validator)` be the target block in the attestation `get_latest_attestation(store, validator)`.
* The head is `lmd_ghost(store, justified_head)` where the function `lmd_ghost` is defined below. Note that the implementation below is suboptimal; there are implementations that compute the head in time logarithmic in slot count.

```python
def lmd_ghost(store, start):
    validators = start.state.validator_registry
    active_validators = [validators[i] for i in
                         get_active_validator_indices(validators)]
    attestation_targets = [get_latest_attestation_target(store, validator)
                           for validator in active_validators]
    def get_vote_count(block):
        return len([target for target in attestation_targets if
                    get_ancestor(store, target, block.slot) == block])

    head = start
    while 1:
        children = get_children(head)
        if len(children) == 0:
            return head
        head = max(children, key=get_vote_count)
```

## Beacon chain state transition function

We now define the state transition function. At a high level the state transition is made up of two parts:

1. The per-slot transitions, which happens every slot, and only affects a parts of the `state`.
2. The per-epoch transitions, which happens at every epoch boundary (i.e. `state.slot % EPOCH_LENGTH == 0`), and affects the entire `state`.

The per-slot transitions generally focus on verifying aggregate signatures and saving temporary records relating to the per-slot activity in the `BeaconState`. The per-epoch transitions focus on the [validator](#dfn-validator) registry, including adjusting balances and activating and exiting [validators](#dfn-validator), as well as processing crosslinks and managing block justification/finalization.

### Helper functions

Note: The definitions below are for specification purposes and are not necessarily optimal implementations.

#### `get_active_validator_indices`

```python
def get_active_validator_indices(validators: [ValidatorRecord]) -> List[int]:
    """
    Gets indices of active validators from ``validators``.
    """
    return [i for i, v in enumerate(validators) if v.status in [ACTIVE, ACTIVE_PENDING_EXIT]]
```

#### `shuffle`

```python
def shuffle(values: List[Any], seed: Hash32) -> List[Any]:
    """
    Returns the shuffled ``values`` with ``seed`` as entropy.
    """
    values_count = len(values)

    # Entropy is consumed from the seed in 3-byte (24 bit) chunks.
    rand_bytes = 3
    # The highest possible result of the RNG.
    rand_max = 2 ** (rand_bytes * 8) - 1

    # The range of the RNG places an upper-bound on the size of the list that
    # may be shuffled. It is a logic error to supply an oversized list.
    assert values_count < rand_max

    output = [x for x in values]
    source = seed
    index = 0
    while index < values_count - 1:
        # Re-hash the `source` to obtain a new pattern of bytes.
        source = hash(source)
        # Iterate through the `source` bytes in 3-byte chunks.
        for position in range(0, 32 - (32 % rand_bytes), rand_bytes):
            # Determine the number of indices remaining in `values` and exit
            # once the last index is reached.
            remaining = values_count - index
            if remaining == 1:
                break

            # Read 3-bytes of `source` as a 24-bit big-endian integer.
            sample_from_source = int.from_bytes(source[position:position + rand_bytes], 'big')

            # Sample values greater than or equal to `sample_max` will cause
            # modulo bias when mapped into the `remaining` range.
            sample_max = rand_max - rand_max % remaining

            # Perform a swap if the consumed entropy will not cause modulo bias.
            if sample_from_source < sample_max:
                # Select a replacement index for the current index.
                replacement_position = (sample_from_source % remaining) + index
                # Swap the current index with the replacement index.
                output[index], output[replacement_position] = output[replacement_position], output[index]
                index += 1
            else:
                # The sample causes modulo bias. A new sample should be read.
                pass

    return output
```

#### `split`

```python
def split(values: List[Any], split_count: int) -> List[Any]:
    """
    Splits ``values`` into ``split_count`` pieces.
    """
    list_length = len(values)
    return [
        values[(list_length * i // split_count): (list_length * (i + 1) // split_count)]
        for i in range(split_count)
    ]
```

#### `clamp`

```python
def clamp(minval: int, maxval: int, x: int) -> int:
    """
    Clamps ``x`` between ``minval`` and ``maxval``.
    """
    if x <= minval:
        return minval
    elif x >= maxval:
        return maxval
    else:
        return x
```

#### `get_new_shuffling`

```python
def get_new_shuffling(seed: Hash32,
                      validators: List[ValidatorRecord],
                      crosslinking_start_shard: int) -> List[List[ShardCommittee]]:
    """
    Shuffles ``validators`` into shard committees using ``seed`` as entropy.
    """
    active_validator_indices = get_active_validator_indices(validators)

    committees_per_slot = clamp(
        1,
        SHARD_COUNT // EPOCH_LENGTH,
        len(active_validator_indices) // EPOCH_LENGTH // TARGET_COMMITTEE_SIZE,
    )

    # Shuffle with seed
    shuffled_active_validator_indices = shuffle(active_validator_indices, seed)

    # Split the shuffled list into epoch_length pieces
    validators_per_slot = split(shuffled_active_validator_indices, EPOCH_LENGTH)

    output = []
    for slot, slot_indices in enumerate(validators_per_slot):
        # Split the shuffled list into committees_per_slot pieces
        shard_indices = split(slot_indices, committees_per_slot)

        shard_id_start = crosslinking_start_shard + slot * committees_per_slot

        shard_committees = [
            ShardCommittee(
                shard=(shard_id_start + shard_position) % SHARD_COUNT,
                committee=indices,
                total_validator_count=len(active_validator_indices),
            )
            for shard_position, indices in enumerate(shard_indices)
        ]
        output.append(shards_and_committees_for_slot)

    return output
```

Here's a diagram of what is going on:

![](http://vitalik.ca/files/ShuffleAndAssign.png?1)

#### `get_shard_committees_at_slot`

```python
def get_shard_committees_at_slot(state: BeaconState,
                                 slot: int) -> List[ShardCommittee]:
    """
    Returns the ``ShardCommittee`` for the ``slot``.
    """
    earliest_slot_in_array = state.slot - (state.slot % EPOCH_LENGTH) - EPOCH_LENGTH
    assert earliest_slot_in_array <= slot < earliest_slot_in_array + EPOCH_LENGTH * 2
    return state.shard_committees_at_slots[slot - earliest_slot_in_array]
```

#### `get_block_hash`

```python
def get_block_hash(state: BeaconState,
                   slot: int) -> Hash32:
    """
    Returns the block hash at a recent ``slot``.
    """
    earliest_slot_in_array = state.slot - len(state.latest_block_hashes)
    assert earliest_slot_in_array <= slot < state.slot
    return state.latest_block_hashes[slot - earliest_slot_in_array]
```

`get_block_hash(_, s)` should always return the block hash in the beacon chain at slot `s`, and `get_shard_committees_at_slot(_, s)` should not change unless the [validator](#dfn-validator) registry changes.

#### `get_beacon_proposer_index`

```python
def get_beacon_proposer_index(state: BeaconState,
                              slot: int) -> int:
    """
    Returns the beacon proposer index for the ``slot``.
    """
    first_committee = get_shard_committees_at_slot(state, slot)[0].committee
    return first_committee[slot % len(first_committee)]
```

#### `get_attestation_participants`

```python
def get_attestation_participants(state: State,
                                 attestation_data: AttestationData,
                                 participation_bitfield: bytes) -> List[int]:
    """
    Returns the participant indices at for the ``attestation_data`` and ``participation_bitfield``.
    """

    # Find the relevant committee
    shard_committees = get_shard_committees_at_slot(state, attestation_data.slot)
    shard_committee = [x for x in shard_committees if x.shard == attestation_data.shard][0]
    assert len(participation_bitfield) == ceil_div8(len(shard_committee.committee))

    # Find the participating attesters in the committee
    participants = []
    for i, validator_index in enumerate(shard_committee.committee):
        participation_bit = (participation_bitfield[i//8] >> (7 - (i % 8))) % 2
        if participation_bit == 1:
            participants.append(validator_index)
    return participants
```

#### `bytes1`, `bytes2`, ...

`bytes1(x): return x.to_bytes(1, 'big')`, `bytes2(x): return x.to_bytes(2, 'big')`, and so on for all integers, particularly 1, 2, 3, 4, 8, 32.

#### `get_effective_balance`

```python
def get_effective_balance(validator: ValidatorRecord) -> int:
    """
    Returns the effective balance (also known as "balance at stake") for the ``validator``.
    """
    return min(validator.balance, MAX_DEPOSIT)
```

#### `get_new_validator_registry_delta_chain_tip`

```python
def get_new_validator_registry_delta_chain_tip(current_validator_registry_delta_chain_tip: Hash32,
                                               index: int,
                                               pubkey: int,
                                               flag: int) -> Hash32:
    """
    Compute the next hash in the validator registry delta hash chain.
    """
    return hash(
        current_validator_registry_delta_chain_tip +
        bytes1(flag) +
        bytes3(index) +
        bytes32(pubkey)
    )
```

#### `get_domain`

```python
def get_domain(fork_data: ForkData,
               slot: int,
               domain_type: int) -> int:
    return get_fork_version(
        fork_data,
        slot
    ) * 2**32 + domain_type
```

#### `integer_squareroot`

```python
def integer_squareroot(n: int) -> int:
    """
    The largest integer ``x`` such that ``x**2`` is less than ``n``.
    """
    x = n
    y = (x + 1) // 2
    while y < x:
        x = y
        y = (x + n // x) // 2
    return x
```

### On startup

A valid block with slot `INITIAL_SLOT_NUMBER` (a "genesis block") has the following values. Other validity rules (e.g. requiring a signature) do not apply.

```python
{
    'slot': INITIAL_SLOT_NUMBER,
    'randao_reveal': ZERO_HASH,
    'candidate_pow_receipt_root': ZERO_HASH,
    'ancestor_hashes': [ZERO_HASH for i in range(32)],
    'state_root': STARTUP_STATE_ROOT,
    'attestations': [],
    'specials': [],
    'proposer_signature': [0, 0],
}
```

`STARTUP_STATE_ROOT` is the root of the initial state, computed by running the following code:

```python
def on_startup(initial_validator_entries: List[Any],
               genesis_time: int,
               processed_pow_receipt_root: Hash32) -> BeaconState:
    # Activate validators
    initial_validator_registry = []
    for pubkey, deposit, proof_of_possession, withdrawal_credentials, randao_commitment in initial_validator_entries:
        initial_validator_registry, _ = get_new_validators(
            current_validators=initial_validator_registry,
            fork_data=ForkData(
                pre_fork_version=INITIAL_FORK_VERSION,
                post_fork_version=INITIAL_FORK_VERSION,
                fork_slot=INITIAL_SLOT_NUMBER,
            ),
            pubkey=pubkey,
            deposit=deposit,
            proof_of_possession=proof_of_possession,
            withdrawal_credentials=withdrawal_credentials,
            randao_commitment=randao_commitment,
            current_slot=INITIAL_SLOT_NUMBER,
            status=ACTIVE,
        )

    # Setup state
    initial_shuffling = get_new_shuffling(ZERO_HASH, initial_validator_registry, 0)
    state = BeaconState(
        # Misc
        slot=INITIAL_SLOT_NUMBER,
        genesis_time=genesis_time,
        fork_data=ForkData(
            pre_fork_version=INITIAL_FORK_VERSION,
            post_fork_version=INITIAL_FORK_VERSION,
            fork_slot=INITIAL_SLOT_NUMBER,
        ),

        # Validator registry
        validator_registry=initial_validator_registry,
        validator_registry_latest_change_slot=INITIAL_SLOT_NUMBER,
        validator_registry_exit_count=0,
        validator_registry_delta_chain_tip=ZERO_HASH,

        # Randomness and committees
        randao_mix=ZERO_HASH,
        next_seed=ZERO_HASH,
        shard_committees_at_slots=initial_shuffling + initial_shuffling,
        persistent_committees=split(shuffle(initial_validator_registry, ZERO_HASH), SHARD_COUNT),
        persistent_committee_reassignments=[],

        # Finality
        previous_justified_slot=INITIAL_SLOT_NUMBER,
        justified_slot=INITIAL_SLOT_NUMBER,
        justification_bitfield=0,
        finalized_slot=INITIAL_SLOT_NUMBER,

        # Recent state
        latest_crosslinks=[CrosslinkRecord(slot=INITIAL_SLOT_NUMBER, shard_block_hash=ZERO_HASH) for _ in range(SHARD_COUNT)],
        latest_block_hashes=[ZERO_HASH for _ in range(EPOCH_LENGTH * 2)],
        latest_penalized_exit_balances=[],
        latest_attestations=[],

        # PoW receipt root
        processed_pow_receipt_root=processed_pow_receipt_root,
        candidate_pow_receipt_roots=[],
    )

    return state
```

### Routine for activating a validator

This routine should be run for every [validator](#dfn-validator) that is activated as part of a log created on Ethereum 1.0 [TODO: explain where to check for these logs]. The status of the [validators](#dfn-validator) added after genesis is `PENDING_ACTIVATION`. These logs should be processed in the order in which they are emitted by Ethereum 1.0.

First, some helper functions:

```python
def min_empty_validator_index(validators: List[ValidatorRecord], current_slot: int) -> int:
    for i, v in enumerate(validators):
        if v.balance == 0 and v.latest_status_change_slot + ZERO_BALANCE_VALIDATOR_TTL <= current_slot:
            return i
    return None

def get_fork_version(fork_data: ForkData,
                     slot: int) -> int:
    if slot < fork_data.fork_slot:
        return fork_data.pre_fork_version
    else:
        return fork_data.post_fork_version

def get_new_validators(validators: List[ValidatorRecord],
                       fork_data: ForkData,
                       pubkey: int,
                       deposit: int,
                       proof_of_possession: bytes,
                       withdrawal_credentials: Hash32,
                       randao_commitment: Hash32,
                       status: int,
                       current_slot: int) -> Tuple[List[ValidatorRecord], int]:
    assert BLSVerify(
        pub=pubkey,
        msg=hash(bytes32(pubkey) + withdrawal_credentials + randao_commitment),
        sig=proof_of_possession,
        domain=get_domain(
            fork_data,
            current_slot,
            DOMAIN_DEPOSIT
        )
    )
    validators_copy = copy.deepcopy(validators)
    validator_pubkeys = [v.pubkey for v in validators_copy]
    
    if pubkey not in validator_pubkeys:
        # Add new validator
        validator = ValidatorRecord(
            pubkey=pubkey,
            withdrawal_credentials=withdrawal_credentials,
            randao_commitment=randao_commitment,
            randao_skips=0,
            balance=deposit,
            status=status,
            latest_status_change_slot=current_slot,
            exit_count=0
        )

        index = min_empty_validator_index(validators_copy)
        if index is None:
            validators_copy.append(validator)
            index = len(validators_copy) - 1
        else:
            validators_copy[index] = validator
    else:
        # Increase balance by deposit
        index = validator_pubkeys.index(pubkey)
        validator = validators_copy[index]
        assert validator.withdrawal_credentials == withdrawal_credentials

        validator.balance += deposit

    return validators_copy, index
```

`BLSVerify` is a function for verifying a BLS12-381 signature, defined in the [BLS12-381 spec](https://github.com/ethereum/eth2.0-specs/blob/master/specs/bls_verify.md).  
Now, to add a [validator](#dfn-validator) or top up an existing [validator](#dfn-validator)'s balance:

```python
def process_deposit(state: BeaconState,
                    pubkey: int,
                    deposit: int,
                    proof_of_possession: bytes,
                    withdrawal_credentials: Hash32,
                    randao_commitment: Hash32,
                    status: int,
                    current_slot: int) -> int:
    """
    Process a deposit from Ethereum 1.0.
    Note that this function mutates ``state``.
    """
    state.validator_registry, index = get_new_validators(
        current_validators=state.validator_registry,
        fork_data=ForkData(
            pre_fork_version=state.fork_data.pre_fork_version,
            post_fork_version=state.fork_data.post_fork_version,
            fork_slot=state.fork_data.fork_slot,
        ),
        pubkey=pubkey,
        deposit=deposit,
        proof_of_possession=proof_of_possession,
        withdrawal_credentials=withdrawal_credentials,
        randao_commitment=randao_commitment,
        status=status,
        current_slot=current_slot,
    )

    return index
```

### Routine for exiting a validator

```python
def exit_validator(index: int,
                   state: BeaconState,
                   penalize: bool,
                   current_slot: int) -> None:
    """
    Exit the validator with the given ``index``.
    Note that this function mutates ``state``.
    """
    state.validator_registry_exit_count += 1

    validator = state.validator_registry[index]
    validator.latest_status_change_slot = current_slot
    validator.exit_count = state.validator_registry_exit_count

    # Remove validator from persistent committees
    for committee in state.persistent_committees:
        for i, validator_index in committee:
            if validator_index == index:
                committee.pop(i)
                break

    if penalize:
        validator.status = EXITED_WITH_PENALTY
        state.latest_penalized_exit_balances[current_slot // COLLECTIVE_PENALTY_CALCULATION_PERIOD] += get_effective_balance(validator)
        
        whistleblower = state.validator_registry[get_beacon_proposer_index(state, current_slot)]
        whistleblower_reward = validator.balance // WHISTLEBLOWER_REWARD_QUOTIENT
        whistleblower.balance += whistleblower_reward
        validator.balance -= whistleblower_reward
    else:
        validator.status = ACTIVE_PENDING_EXIT

    state.validator_registry_delta_chain_tip = get_new_validator_registry_delta_chain_tip(
        validator_registry_delta_chain_tip=state.validator_registry_delta_chain_tip,
        index=index,
        pubkey=validator.pubkey,
        flag=EXIT,
    )
```

## Per-slot processing

Below are the processing steps that happen at every slot.

First we define the following helper.

```python
def get_updated_ancestor_hashes(parent: BeaconBlock,
                                parent_hash: Hash32) -> List[Hash32]:
    new_ancestor_hashes = copy.copy(parent.ancestor_hashes)
    for i in range(32):
        if parent.slot % 2**i == 0:
            new_ancestor_hashes[i] = parent_hash
    return new_ancestor_hashes
```

* Let `parent_hash` be the hash of the latest beacon block that was processed in the chain.
* Let `parent` be the `BeaconBlock` with the hash `parent_hash`.
* Set `state.latest_block_hashes = state.latest_block_hashes + [parent_hash]`. (The output of `get_block_hash` should not change, except that it will no longer throw for `state.slot - 1`).

If there is a block from the proposer for `state.slot`, we process that incoming block:
* Let `skip_block = False`
* Let `block` be that associated incoming block.
* Verify that `block.ancestor_hashes` equals `get_updated_ancestor_hashes(parent, parent_hash)`.

If there is not a block from the proposer for `state.slot`, the slot is processed without a block:
* Let `skip_block = True`

### Proposer signature

If not `skip_block`:

* Let `block_hash_without_sig` be the hash of `block` where `proposer_signature` is set to `[0, 0]`.
* Let `proposal_hash = hash(ProposalSignedData(state.slot, BEACON_CHAIN_SHARD_NUMBER, block_hash_without_sig))`.
* Verify that `BLSVerify(pubkey=state.validator_registry[get_beacon_proposer_index(state, state.slot)].pubkey, data=proposal_hash, sig=block.proposer_signature, domain=get_domain(state.fork_data, state.slot, DOMAIN_PROPOSAL))`.

### Attestations

*If `skip_block`, do not process attestations. Move to next section.*

* Verify that `len(block.attestations) <= MAX_ATTESTATIONS_PER_BLOCK`.

For each `attestation` in `block.attestations`:

* Verify that `attestation.data.slot <= state.slot - MIN_ATTESTATION_INCLUSION_DELAY`.
* Verify that `attestation.data.slot >= max(parent.slot - EPOCH_LENGTH + 1, 0)`.
* Verify that `attestation.data.justified_slot` is equal to `state.justified_slot if attestation.data.slot >= state.slot - (state.slot % EPOCH_LENGTH) else state.previous_justified_slot`.
* Verify that `attestation.data.justified_block_hash` is equal to `get_block_hash(state, attestation.data.justified_slot)`.
* Verify that either `attestation.data.latest_crosslink_hash` or `attestation.data.shard_block_hash` equals `state.latest_crosslinks[shard].shard_block_hash`.
* `aggregate_signature` verification:
    * Let `participants = get_attestation_participants(state, attestation.data, attestation.participation_bitfield)`.
    * Let `group_public_key = BLSAddPubkeys([state.validator_registry[v].pubkey for v in participants])`.
    * Verify that `BLSVerify(pubkey=group_public_key, msg=SSZTreeHash(attestation.data) + bytes1(0), sig=aggregate_signature, domain=get_domain(state.fork_data, slot, DOMAIN_ATTESTATION))`.
* [TO BE REMOVED IN PHASE 1] Verify that `shard_block_hash == ZERO_HASH`.
* Append `PendingAttestationRecord(data=attestation.data, participation_bitfield=attestation.participation_bitfield, custody_bitfield=attestation.custody_bitfield, slot_included=state.slot)` to `state.latest_attestations`.

### RANDAO

If `skip_block`:

* Let `state.validator_registry[get_beacon_proposer_index(state, state.slot)].randao_skips += 1`.

If not `skip_block`:

* Let `repeat_hash(x, n) = x if n == 0 else repeat_hash(hash(x), n-1)`.
* Let `proposer = state.validator_registry[get_beacon_proposer_index(state, state.slot)]`.
* Verify that `repeat_hash(block.randao_reveal, proposer.randao_skips + 1) == proposer.randao_commitment`.
* Set `state.randao_mix = xor(state.randao_mix, block.randao_reveal)`.
* Set `proposer.randao_commitment = block.randao_reveal`.
* Set `proposer.randao_skips = 0`.

### PoW receipt root

*If `skip_block`, do not process PoW receipt root. Move to next section.*


* If `block.candidate_pow_receipt_root` is `x.candidate_pow_receipt_root` for some `x` in `state.candidate_pow_receipt_roots`, set `x.votes += 1`.
* Otherwise, append to `state.candidate_pow_receipt_roots` a new `CandidatePoWReceiptRootRecord(candidate_pow_receipt_root=block.candidate_pow_receipt_root, votes=1)`.

### Special objects

*If `skip_block`, do not process special objects. Move to next section.*

* Verify that the quantity of each type of object in `block.specials` is less than or equal to its maximum (see table at the top).
* Verify that objects are sorted in order of `kind`. That is, `block.specials[i+1].kind >= block.specials[i].kind` for `0 <= i < len(block.specials-1)`.

For each `special` in `block.specials`:

* Verify that `special.kind` is a valid value.
* Verify that `special.data` deserializes according to the format for the given `kind` (see format definitions in "Data structures" above).
* Process `special.data` as specified below for each kind.

#### `VOLUNTARY_EXIT`

* Let `validator = state.validator_registry[validator_index]`.
* Verify that `BLSVerify(pubkey=validator.pubkey, msg=ZERO_HASH, sig=signature, domain=get_domain(state.fork_data, slot, DOMAIN_EXIT))`.
* Verify that `validator.status == ACTIVE`.
* Verify that `state.slot >= slot`.
* Verify that `state.slot >= validator.latest_status_change_slot + SHARD_PERSISTENT_COMMITTEE_CHANGE_PERIOD`.
* Run `exit_validator(validator_index, state, penalize=False, current_slot=state.slot)`.

#### `CASPER_SLASHING`

Let `verify_special_attestation_data` be the following helper:

 ```python
def verify_special_attestation_data(state: State, obj: SpecialAttestationData) -> bool:
    pubs = [aggregate_pubkey([state.validators[i].pubkey for i in obj.aggregate_signature_poc_0_indices]),
            aggregate_pubkey([state.validators[i].pubkey for i in obj.aggregate_signature_poc_1_indices])]
    return BLSMultiVerify(pubkeys=pubs, msgs=[SSZTreeHash(obj)+bytes1(0), SSZTreeHash(obj)+bytes1(1), sig=aggregate_signature)
```

* Verify that `verify_special_attestation_data(vote_1)`.
* Verify that `verify_special_attestation_data(vote_2)`.
* Verify that `vote_1.data != vote_2.data`.
* Let `indices(vote) = vote.aggregate_signature_poc_0_indices + vote.aggregate_signature_poc_1_indices`.
* Let `intersection = [x for x in indices(vote_1) if x in indices(vote_2)]`.
* Verify that `len(intersection) >= 1`.
* Verify that `vote_1.data.justified_slot + 1 < vote_2.data.justified_slot + 1 == vote_2.data.slot < vote_1.data.slot` or `vote_1.data.slot == vote_2.data.slot`.

For each [validator](#dfn-validator) index `i` in `intersection`, if `state.validator_registry[i].status` does not equal `EXITED_WITH_PENALTY`, then run `exit_validator(i, state, penalize=True, current_slot=state.slot)`

#### `PROPOSER_SLASHING`

* Verify that `BLSVerify(pubkey=state.validator_registry[proposer_index].pubkey, msg=hash(proposal_data_1), sig=proposal_signature_1, domain=get_domain(state.fork_data, proposal_data_1.slot, DOMAIN_PROPOSAL))`.
* Verify that `BLSVerify(pubkey=state.validator_registry[proposer_index].pubkey, msg=hash(proposal_data_2), sig=proposal_signature_2, domain=get_domain(state.fork_data, proposal_data_2.slot, DOMAIN_PROPOSAL))`.
* Verify that `proposal_data_1 != proposal_data_2`.
* Verify that `proposal_data_1.slot == proposal_data_2.slot`.
* Verify that `state.validator_registry[proposer_index].status != EXITED_WITH_PENALTY`.
* Run `exit_validator(proposer_index, state, penalize=True, current_slot=state.slot)`.

#### `DEPOSIT_PROOF`

Let `serialized_deposit_data` be the serialized form of `deposit_data. It should be the `DepositParametersRecord` followed by 8 bytes for `deposit_data.value` and 8 bytes for `deposit_data.timestamp`. That is, it should match `deposit_data` in the [Ethereum 1.0 deposit contract](#ethereum-10-chain-deposit-contract) of which the hash was placed into the Merkle tree.

Use the following procedure to verify the `merkle_branch`, setting `leaf=serialized_deposit_data`, `depth=DEPOSIT_CONTRACT_TREE_DEPTH` and `root=state.processed_pow_receipt_root`:

```python
def verify_merkle_branch(leaf: Hash32, branch: [Hash32], depth: int, index: int, root: Hash32) -> bool:
    value = leaf
    for i in range(depth):
        if index % 2:
            value = hash(branch[i], value)
        else:
            value = hash(value, branch[i])
    return value == root
```

* Verify that `state.slot - (deposit_data.timestamp - state.genesis_time) // SLOT_DURATION < ZERO_BALANCE_VALIDATOR_TTL`.
* Run the following:

```python
process_deposit(
    state=state,
    pubkey=deposit_data.deposit_parameters.pubkey,
    deposit=deposit_data.value,
    proof_of_possession=deposit_data.deposit_parameters.proof_of_possession,
    withdrawal_credentials=deposit_data.deposit_parameters.withdrawal_credentials,
    randao_commitment=deposit_data.deposit_parameters.randao_commitment,
    status=PENDING_ACTIVATION,
    current_slot=state.slot
)
```

## Per-epoch processing

The steps below happen when `state.slot % EPOCH_LENGTH == 0`. For simplicity we denote `state.slot - EPOCH_LENGTH` by `s`.

<<<<<<< HEAD
=======
Note that `state.latest_state_recalculation_slot` will always be a multiple of `EPOCH_LENGTH`. In the "happy case", this process will trigger, and loop once, every time `block.slot` passes a new exact multiple of `EPOCH_LENGTH`, but if a chain skips more than an entire epoch then the loop may run multiple times, incrementing `state.latest_state_recalculation_slot` by `EPOCH_LENGTH` with each iteration.

>>>>>>> c22bdfe2
### Helpers

All [validators](#dfn-validator):

* Let `active_validators = [state.validator_registry[i] for i in get_active_validator_indices(state.validator_registry)]`.
* Let `total_balance = sum([get_effective_balance(v) for v in active_validators])`.
* Let `base_reward_quotient = BASE_REWARD_QUOTIENT * integer_squareroot(total_balance // GWEI_PER_ETH)`.
* Let `base_reward(v) = get_effective_balance(v) // base_reward_quotient` for any validator `v`.

[Validators](#dfn-Validator) justifying the epoch boundary block at the start of the current epoch:

* Let `this_epoch_attestations = [a for a in state.latest_attestations if s <= a.data.slot < s + EPOCH_LENGTH]`. (Note: this is the set of attestations of slots in the epoch `s...s+EPOCH_LENGTH-1`, _not_ attestations that got included in the chain during the epoch `s...s+EPOCH_LENGTH-1`.)
<<<<<<< HEAD
* Let `this_epoch_boundary_attestations = [a for a in this_epoch_attestations if a.data.epoch_boundary_hash == get_block_hash(state, s) and a.justified_slot == state.justified_slot]`.
=======
* Let `this_epoch_boundary_attestations = [a for a in this_epoch_attestations if a.data.epoch_boundary_hash == get_block_hash(state, block, s) and a.justified_slot == state.justified_slot]`.
>>>>>>> c22bdfe2
* Let `this_epoch_boundary_attesters` be the union of the [validator](#dfn-validator) index sets given by `[get_attestation_participants(state, a.data, a.participation_bitfield) for a in this_epoch_boundary_attestations]`.
* Let `this_epoch_boundary_attesting_balance = sum([get_effective_balance(v) for v in this_epoch_boundary_attesters])`.

[Validators](#dfn-Validator) justifying the epoch boundary block at the start of the previous epoch:

* Let `previous_epoch_attestations = [a for a in state.latest_attestations if s - EPOCH_LENGTH <= a.slot < s]`.
<<<<<<< HEAD
* Let `previous_epoch_boundary_attestations = [a for a in this_epoch_attestations + previous_epoch_attestations if a.epoch_boundary_hash == get_block_hash(state, s - EPOCH_LENGTH) and a.justified_slot == state.previous_justified_slot]`.
=======
* Let `previous_epoch_boundary_attestations = [a for a in this_epoch_attestations + previous_epoch_attestations if a.epoch_boundary_hash == get_block_hash(state, block, s - EPOCH_LENGTH) and a.justified_slot == state.previous_justified_slot]`.
>>>>>>> c22bdfe2
* Let `previous_epoch_boundary_attesters` be the union of the validator index sets given by `[get_attestation_participants(state, a.data, a.participation_bitfield) for a in previous_epoch_boundary_attestations]`.
* Let `previous_epoch_boundary_attesting_balance = sum([get_effective_balance(v) for v in previous_epoch_boundary_attesters])`.

For every `shard_committee` in `state.shard_committees_at_slots`:

* Let `attesting_validators(shard_committee, shard_block_hash)` be the union of the [validator](#dfn-validator) index sets given by `[get_attestation_participants(state, a.data, a.participation_bitfield) for a in this_epoch_attestations + previous_epoch_attestations if a.shard == shard_committee.shard and a.shard_block_hash == shard_block_hash]`.
* Let `attesting_validators(shard_committee)` be equal to `attesting_validators(shard_committee, shard_block_hash)` for the value of `shard_block_hash` such that `sum([get_effective_balance(v) for v in attesting_validators(shard_committee, shard_block_hash)])` is maximized (ties broken by favoring lower `shard_block_hash` values).
* Let `total_attesting_balance(shard_committee)` be the sum of the balances-at-stake of `attesting_validators(shard_committee)`.
* Let `winning_hash(shard_committee)` be the winning `shard_block_hash` value.
* Let `total_balance(shard_committee) = sum([get_effective_balance(v) for v in shard_committee.committee])`.
    
* Let `inclusion_slot(v) = a.slot_included` for the attestation `a` where `v` is in `get_attestation_participants(state, a.data, a.participation_bitfield)`.
* Let `inclusion_distance(v) = a.slot_included - a.data.slot` where `a` is the above attestation.
* Let `adjust_for_inclusion_distance(magnitude, distance)` be the function below. 

```python
def adjust_for_inclusion_distance(magnitude: int, distance: int) -> int:
    """
    Adjusts the reward of an attestation based on how long it took to get included (the longer, the lower the reward).
    Returns a value between ``0`` and ``magnitude``.
    ""
    return magnitude // 2 + (magnitude // 2) * MIN_ATTESTATION_INCLUSION_DELAY // distance
```

### Receipt roots
<<<<<<< HEAD

If `state.slot % POW_RECEIPT_ROOT_VOTING_PERIOD == 0`:

* Set `state.processed_pow_receipt_root = x.receipt_root` if `x.votes * 2 > POW_RECEIPT_ROOT_VOTING_PERIOD` for some `x` in `state.candidate_pow_receipt_root`.
* Set `state.candidate_pow_receipt_roots = []`.

### Justification

=======

If `s % POW_RECEIPT_ROOT_VOTING_PERIOD == 0`:

* Set `state.processed_pow_receipt_root = x.receipt_root` if `x.votes * 2 > POW_RECEIPT_ROOT_VOTING_PERIOD` for some `x` in `state.candidate_pow_receipt_root`.
* Set `state.candidate_pow_receipt_roots = []`.

### Justification

>>>>>>> c22bdfe2
* Set `state.previous_justified_slot = state.justified_slot`.
* Set `state.justification_bitfield = (state.justification_bitfield * 2) % 2**64`.
* Set `state.justification_bitfield |= 2` and `state.justified_slot = s - EPOCH_LENGTH` if `3 * previous_epoch_boundary_attesting_balance >= 2 * total_balance`.
* Set `state.justification_bitfield |= 1` and `state.justified_slot = s` if `3 * this_epoch_boundary_attesting_balance >= 2 * total_balance`.

### Finalization

* Set `state.finalized_slot = state.previous_justified_slot` if `state.previous_justified_slot == s - 1 * EPOCH_LENGTH and state.justification_bitfield % 4 == 3`.
* Set `state.finalized_slot = state.previous_justified_slot` if `state.previous_justified_slot == s - 2 * EPOCH_LENGTH and state.justification_bitfield % 8 == 7`.
* Set `state.finalized_slot = state.previous_justified_slot` if `state.previous_justified_slot == s - 3 * EPOCH_LENGTH and state.justification_bitfield % 16 in (15, 14)`.

### Crosslinks

For every `shard_committee` in `state.shard_committees_at_slots`:

<<<<<<< HEAD
* Set `state.latest_crosslinks[shard] = CrosslinkRecord(slot=state.slot, shard_block_hash=winning_hash(shard_committee))` if `3 * total_attesting_balance(shard_committee) >= 2 * total_balance(shard_committee)`.
=======
* Set `state.latest_crosslinks[shard] = CrosslinkRecord(slot=block.slot, shard_block_hash=winning_hash(shard_committee))` if `3 * total_attesting_balance(shard_committee) >= 2 * total_balance(shard_committee)`.
>>>>>>> c22bdfe2

### Justification and finalization rewards and penalties

Note: When applying penalties in the following balance recalculations implementers should make sure the `uint64` does not underflow.

<<<<<<< HEAD
* Let `slots_since_finality = state.slot - state.finalized_slot`.
=======
* Let `slots_since_finality = block.slot - state.finalized_slot`.
>>>>>>> c22bdfe2

Case 1: `slots_since_finality <= 4 * EPOCH_LENGTH`:

* Any [validator](#dfn-validator) `v` in `previous_epoch_boundary_attesters` gains `adjust_for_inclusion_distance(base_reward(v) * previous_epoch_boundary_attesting_balance // total_balance, inclusion_distance(v))`.
* Any [active validator](#dfn-active-validator) `v` not in `previous_epoch_boundary_attesters` loses `base_reward(v)`.

Case 2: `slots_since_finality > 4 * EPOCH_LENGTH`:

* Any [validator](#dfn-validator) in `previous_epoch_boundary_attesters` sees their balance unchanged.
* Any [active validator](#dfn-active-validator) `v` not in `previous_epoch_boundary_attesters`, and any [validator](#dfn-validator) with `status == EXITED_WITH_PENALTY`, loses `base_reward(v) + get_effective_balance(v) * slots_since_finality // INACTIVITY_PENALTY_QUOTIENT`.

For each `v` in `previous_epoch_boundary_attesters`, we determine the proposer `proposer_index = get_beacon_proposer_index(state, inclusion_slot(v))` and set `state.validator_registry[proposer_index].balance += base_reward(v) // INCLUDER_REWARD_QUOTIENT`.

### Crosslink rewards and penalties
<<<<<<< HEAD

For every `shard_committee` in `state.shard_committees_at_slots[:EPOCH_LENGTH]` (i.e. the objects corresponding to the epoch before the current one), for each `v` in `[state.validator_registry[index] for index in shard_committee.committee]`, adjust balances as follows:

* If `v in attesting_validators(shard_committee)`, `v.balance += adjust_for_inclusion_distance(base_reward(v) * total_attesting_balance(shard_committee) // total_balance(shard_committee)), inclusion_distance(v))`.
* If `v not in attesting_validators(shard_committee)`, `v.balance -= base_reward(v)`.

### Validator registry

If the following are satisfied:
=======

For every `shard_committee` in `state.shard_committees_at_slots[:EPOCH_LENGTH]` (i.e. the objects corresponding to the epoch before the current one), for each `v` in `[state.validator_registry[index] for index in shard_committee.committee]`, adjust balances as follows:

* If `v in attesting_validators(shard_committee)`, `v.balance += adjust_for_inclusion_distance(base_reward(v) * total_attesting_balance(shard_committee) // total_balance(shard_committee)), inclusion_distance(v))`.
* If `v not in attesting_validators(shard_committee)`, `v.balance -= base_reward(v)`.
>>>>>>> c22bdfe2

* `state.finalized_slot > state.validator_registry_latest_change_slot`
* `state.latest_crosslinks[shard].slot > state.validator_registry_latest_change_slot` for every shard number `shard` in `state.shard_committees_at_slots`

update the validator registry and associated fields by running

```python
def change_validators(state: BeaconState) -> None:
    """
    Change validator registry.
    Note that this function mutates ``state``.
    """
  state.validator_registry, state.latest_penalized_exit_balances, state.validator_registry_delta_chain_tip = get_update_validator_registry(
      state.validator_registry,
      state.latest_penalized_exit_balances,
      state.validator_registry_delta_chain_tip,
      state.slot
  )
```

which utilizes the following helper

```python
def get_updated_validator_registry(validator_registry: List[ValidatorRecord],
                                   latest_penalized_exit_balances: List[int],
                                   validator_registry_delta_chain_tip: int,
                                   current_slot: int) -> Tuple[List[ValidatorRecord], List[int], int]:
    """
    return the validator registry, as well as ``latest_penalized_exit_balances`` and ``validator_registry_delta_chain_tip``.
    """
    # make copies to prevent mutating inputs
    validator_registry = copy.deepcopy(state.validator_registry)
    latest_penalized_exit_balances = copy.deepcopy(latest_penalized_exit_balances)

    # The active validators
    active_validator_indices = get_active_validator_indices(validator_registry)
    # The total effective balance of active validators
    total_balance = sum([get_effective_balance(v) for i, v in enumerate(validator_registry) if i in active_validator_indices])
    
    # The maximum balance churn in Gwei (for deposits and exits separately)
    max_balance_churn = max(
        MAX_DEPOSIT * GWEI_PER_ETH,
        total_balance // (2 * MAX_BALANCE_CHURN_QUOTIENT)
    )

    # Activate validators within the allowable balance churn
    balance_churn = 0
    for i, validator in enumerate(validator_registry):
        if validator.status == PENDING_ACTIVATION and validator.balance >= MAX_DEPOSIT:
            # Check the balance churn would be within the allowance
            balance_churn += get_effective_balance(validator)
            if balance_churn > max_balance_churn:
                break

            # Activate validator
            validator.status = ACTIVE
            validator.latest_status_change_slot = current_slot
            validator_registry_delta_chain_tip = get_new_validator_registry_delta_chain_tip(
                validator_registry_delta_chain_tip=validator_registry_delta_chain_tip,
                index=i,
                pubkey=validator.pubkey,
                flag=ACTIVATION,
            )

    # Exit validators within the allowable balance churn 
    balance_churn = 0
    for i, validator in enumerate(validators):
        if validator.status == ACTIVE_PENDING_EXIT:
            # Check the balance churn would be within the allowance
            balance_churn += get_effective_balance(validator)
            if balance_churn > max_balance_churn:
                break

            # Exit validator
            validator.status = EXITED_WITHOUT_PENALTY
            validator.latest_status_change_slot = current_slot
            validator_registry_delta_chain_tip = get_new_validator_registry_delta_chain_tip(
                validator_registry_delta_chain_tip=validator_registry_delta_chain_tip,
                index=i,
                pubkey=validator.pubkey,
                flag=EXIT,
            )

    # Calculate the total ETH that has been penalized in the last ~2-3 withdrawal periods
    period_index = current_slot // COLLECTIVE_PENALTY_CALCULATION_PERIOD
    total_penalties = (
        (latest_penalized_exit_balances[period_index]) +
        (latest_penalized_exit_balances[period_index - 1] if period_index >= 1 else 0) +
        (latest_penalized_exit_balances[period_index - 2] if period_index >= 2 else 0)
    )

    # Calculate penalties for slashed validators
    def to_penalize(v):
        return v.status == EXITED_WITH_PENALTY
    validators_to_penalize = filter(to_penalize, validator_registry)
    for v in validators_to_penalize:
        v.balance -= get_effective_balance(v) * min(total_penalties * 3, total_balance) // total_balance

    return validator_registry, latest_penalized_exit_balances, validator_registry_delta_chain_tip
```

Also perform the following updates:

* Set `state.validator_registry_latest_change_slot = state.slot`.
* Set `state.shard_committees_at_slots[:EPOCH_LENGTH] = state.shard_committees_at_slots[EPOCH_LENGTH:]`.
* Set `state.shard_committees_at_slots[EPOCH_LENGTH:] = get_new_shuffling(state.next_seed, state.validator_registry, next_start_shard)` where next_start_shard = (state.shard_committees_at_slots[-1][-1].shard + 1) % SHARD_COUNT`.
* Set `state.next_seed = state.randao_mix`.

If a validator registry update does _not_ happen do the following:

* Set `state.shard_committees_at_slots[:EPOCH_LENGTH] = state.shard_committees_at_slots[EPOCH_LENGTH:]`.
* Let `slots_since_finality = state.slot - state.validator_registry_latest_change_slot`.
* Let `start_shard = state.shard_committees_at_slots[0][0].shard`.
* If `slots_since_finality * EPOCH_LENGTH <= MIN_VALIDATOR_REGISTRY_CHANGE_INTERVAL` or `slots_since_finality` is an exact power of 2, set `state.shard_committees_at_slots[EPOCH_LENGTH:] = get_new_shuffling(state.next_seed, state.validator_registry, start_shard)` and set `state.next_seed = state.randao_mix`. Note that `start_shard` is not changed from the last epoch.

### Proposer reshuffling

Run the following code to update the shard proposer set:

```python
active_validator_indices = get_active_validator_indices(state.validator_registry)
num_validators_to_reshuffle = len(active_validator_indices) // SHARD_PERSISTENT_COMMITTEE_CHANGE_PERIOD
for i in range(num_validators_to_reshuffle):
    # Multiplying i to 2 to ensure we have different input to all the required hashes in the shuffling
    # and none of the hashes used for entropy in this loop will be the same
    validator_index = active_validator_indices[hash(state.randao_mix + bytes8(i * 2)) % len(active_validator_indices)]
    new_shard = hash(state.randao_mix + bytes8(i * 2 + 1)) % SHARD_COUNT
    shard_reassignment_record = ShardReassignmentRecord(
        validator_index=validator_index,
        shard=new_shard,
        slot=s + SHARD_PERSISTENT_COMMITTEE_CHANGE_PERIOD
    )
    state.persistent_committee_reassignments.append(shard_reassignment_record)

while len(state.persistent_committee_reassignments) > 0 and state.persistent_committee_reassignments[0].slot <= s:
    reassignment = state.persistent_committee_reassignments.pop(0)
    for committee in state.persistent_committees:
        if reassignment.validator_index in committee:
            committee.pop(committee.index(reassignment.validator_index))
    state.persistent_committees[reassignment.shard].append(reassignment.validator_index)
```

### Final updates

* Remove any `attestation` in `state.latest_attestations` such that `attestation.data.slot < s`.
<<<<<<< HEAD
* Run `exit_validator(i, state, penalize=False, current_slot=state.slot)` for indices `i` such that `state.validator_registry[i].status = ACTIVE and state.validator_registry[i].balance < MIN_BALANCE`.
=======
* Run `exit_validator(i, state, penalize=False, current_slot=block.slot)` for indices `i` such that `state.validator_registry[i].status == ACTIVE and state.validator_registry[i].balance < MIN_BALANCE`.
>>>>>>> c22bdfe2
* Set `state.latest_block_hashes = state.latest_block_hashes[EPOCH_LENGTH:]`.

## State root processing

*If `skip_block`, do not process state root. Move to next section.*

Verify `block.state_root == hash(state)`

# Appendix
## Appendix A - Hash function

In Phase 0 the beacon chain is deployed with the same hash function as Ethereum 1.0, i.e. Keccak-256 (also incorrectly known as SHA3). We aim to migrate to a S[T/N]ARK-friendly hash function in a future Ethereum 2.0 deployment phase.

# References

This section is divided into Normative and Informative references.  Normative references are those that must be read in order to implement this specification, while Informative references are merely that, information.  An example of the former might be the details of a required consensus algorithm, and an example of the latter might be a pointer to research that demonstrates why a particular consensus algorithm might be better suited for inclusion in the standard than another.

## Normative

## Informative
<a id="ref-python-poc"></a> _**python-poc**_  
 &nbsp; _Python proof-of-concept implementation_. Ethereum Foundation. URL: https://github.com/ethereum/beacon_chain

# Copyright
Copyright and related rights waived via [CC0](https://creativecommons.org/publicdomain/zero/1.0/).<|MERGE_RESOLUTION|>--- conflicted
+++ resolved
@@ -80,11 +80,7 @@
             - [`CASPER_SLASHING`](#casper_slashing)
             - [`PROPOSER_SLASHING`](#proposer_slashing)
             - [`DEPOSIT_PROOF`](#deposit_proof)
-<<<<<<< HEAD
     - [Per-epoch processing](#per-epoch-processing)
-=======
-    - [Epoch boundary processing](#epoch-boundary-processing)
->>>>>>> c22bdfe2
         - [Helpers](#helpers)
         - [Receipt roots](#receipt-roots)
         - [Justification](#justification)
@@ -92,17 +88,10 @@
         - [Crosslinks](#crosslinks)
         - [Justification and finalization rewards and penalties](#justification-and-finalization-rewards-and-penalties)
         - [Crosslink rewards and penalties](#crosslink-rewards-and-penalties)
-<<<<<<< HEAD
         - [Validator registry](#validator-registry)
         - [Proposer reshuffling](#proposer-reshuffling)
         - [Final updates](#final-updates)
     - [State root processing](#state-root-processing)
-=======
-        - [Validator registry change](#validator-registry-change)
-        - [If a validator registry change does NOT happen](#if-a-validator-registry-change-does-not-happen)
-        - [Proposer reshuffling](#proposer-reshuffling)
-        - [Final updates](#final-updates)
->>>>>>> c22bdfe2
 - [Appendix](#appendix)
     - [Appendix A - Hash function](#appendix-a---hash-function)
 - [References](#references)
@@ -1367,11 +1356,6 @@
 
 The steps below happen when `state.slot % EPOCH_LENGTH == 0`. For simplicity we denote `state.slot - EPOCH_LENGTH` by `s`.
 
-<<<<<<< HEAD
-=======
-Note that `state.latest_state_recalculation_slot` will always be a multiple of `EPOCH_LENGTH`. In the "happy case", this process will trigger, and loop once, every time `block.slot` passes a new exact multiple of `EPOCH_LENGTH`, but if a chain skips more than an entire epoch then the loop may run multiple times, incrementing `state.latest_state_recalculation_slot` by `EPOCH_LENGTH` with each iteration.
-
->>>>>>> c22bdfe2
 ### Helpers
 
 All [validators](#dfn-validator):
@@ -1384,22 +1368,14 @@
 [Validators](#dfn-Validator) justifying the epoch boundary block at the start of the current epoch:
 
 * Let `this_epoch_attestations = [a for a in state.latest_attestations if s <= a.data.slot < s + EPOCH_LENGTH]`. (Note: this is the set of attestations of slots in the epoch `s...s+EPOCH_LENGTH-1`, _not_ attestations that got included in the chain during the epoch `s...s+EPOCH_LENGTH-1`.)
-<<<<<<< HEAD
 * Let `this_epoch_boundary_attestations = [a for a in this_epoch_attestations if a.data.epoch_boundary_hash == get_block_hash(state, s) and a.justified_slot == state.justified_slot]`.
-=======
-* Let `this_epoch_boundary_attestations = [a for a in this_epoch_attestations if a.data.epoch_boundary_hash == get_block_hash(state, block, s) and a.justified_slot == state.justified_slot]`.
->>>>>>> c22bdfe2
 * Let `this_epoch_boundary_attesters` be the union of the [validator](#dfn-validator) index sets given by `[get_attestation_participants(state, a.data, a.participation_bitfield) for a in this_epoch_boundary_attestations]`.
 * Let `this_epoch_boundary_attesting_balance = sum([get_effective_balance(v) for v in this_epoch_boundary_attesters])`.
 
 [Validators](#dfn-Validator) justifying the epoch boundary block at the start of the previous epoch:
 
 * Let `previous_epoch_attestations = [a for a in state.latest_attestations if s - EPOCH_LENGTH <= a.slot < s]`.
-<<<<<<< HEAD
 * Let `previous_epoch_boundary_attestations = [a for a in this_epoch_attestations + previous_epoch_attestations if a.epoch_boundary_hash == get_block_hash(state, s - EPOCH_LENGTH) and a.justified_slot == state.previous_justified_slot]`.
-=======
-* Let `previous_epoch_boundary_attestations = [a for a in this_epoch_attestations + previous_epoch_attestations if a.epoch_boundary_hash == get_block_hash(state, block, s - EPOCH_LENGTH) and a.justified_slot == state.previous_justified_slot]`.
->>>>>>> c22bdfe2
 * Let `previous_epoch_boundary_attesters` be the union of the validator index sets given by `[get_attestation_participants(state, a.data, a.participation_bitfield) for a in previous_epoch_boundary_attestations]`.
 * Let `previous_epoch_boundary_attesting_balance = sum([get_effective_balance(v) for v in previous_epoch_boundary_attesters])`.
 
@@ -1425,7 +1401,6 @@
 ```
 
 ### Receipt roots
-<<<<<<< HEAD
 
 If `state.slot % POW_RECEIPT_ROOT_VOTING_PERIOD == 0`:
 
@@ -1434,16 +1409,6 @@
 
 ### Justification
 
-=======
-
-If `s % POW_RECEIPT_ROOT_VOTING_PERIOD == 0`:
-
-* Set `state.processed_pow_receipt_root = x.receipt_root` if `x.votes * 2 > POW_RECEIPT_ROOT_VOTING_PERIOD` for some `x` in `state.candidate_pow_receipt_root`.
-* Set `state.candidate_pow_receipt_roots = []`.
-
-### Justification
-
->>>>>>> c22bdfe2
 * Set `state.previous_justified_slot = state.justified_slot`.
 * Set `state.justification_bitfield = (state.justification_bitfield * 2) % 2**64`.
 * Set `state.justification_bitfield |= 2` and `state.justified_slot = s - EPOCH_LENGTH` if `3 * previous_epoch_boundary_attesting_balance >= 2 * total_balance`.
@@ -1459,21 +1424,13 @@
 
 For every `shard_committee` in `state.shard_committees_at_slots`:
 
-<<<<<<< HEAD
 * Set `state.latest_crosslinks[shard] = CrosslinkRecord(slot=state.slot, shard_block_hash=winning_hash(shard_committee))` if `3 * total_attesting_balance(shard_committee) >= 2 * total_balance(shard_committee)`.
-=======
-* Set `state.latest_crosslinks[shard] = CrosslinkRecord(slot=block.slot, shard_block_hash=winning_hash(shard_committee))` if `3 * total_attesting_balance(shard_committee) >= 2 * total_balance(shard_committee)`.
->>>>>>> c22bdfe2
 
 ### Justification and finalization rewards and penalties
 
 Note: When applying penalties in the following balance recalculations implementers should make sure the `uint64` does not underflow.
 
-<<<<<<< HEAD
 * Let `slots_since_finality = state.slot - state.finalized_slot`.
-=======
-* Let `slots_since_finality = block.slot - state.finalized_slot`.
->>>>>>> c22bdfe2
 
 Case 1: `slots_since_finality <= 4 * EPOCH_LENGTH`:
 
@@ -1488,7 +1445,6 @@
 For each `v` in `previous_epoch_boundary_attesters`, we determine the proposer `proposer_index = get_beacon_proposer_index(state, inclusion_slot(v))` and set `state.validator_registry[proposer_index].balance += base_reward(v) // INCLUDER_REWARD_QUOTIENT`.
 
 ### Crosslink rewards and penalties
-<<<<<<< HEAD
 
 For every `shard_committee` in `state.shard_committees_at_slots[:EPOCH_LENGTH]` (i.e. the objects corresponding to the epoch before the current one), for each `v` in `[state.validator_registry[index] for index in shard_committee.committee]`, adjust balances as follows:
 
@@ -1498,13 +1454,6 @@
 ### Validator registry
 
 If the following are satisfied:
-=======
-
-For every `shard_committee` in `state.shard_committees_at_slots[:EPOCH_LENGTH]` (i.e. the objects corresponding to the epoch before the current one), for each `v` in `[state.validator_registry[index] for index in shard_committee.committee]`, adjust balances as follows:
-
-* If `v in attesting_validators(shard_committee)`, `v.balance += adjust_for_inclusion_distance(base_reward(v) * total_attesting_balance(shard_committee) // total_balance(shard_committee)), inclusion_distance(v))`.
-* If `v not in attesting_validators(shard_committee)`, `v.balance -= base_reward(v)`.
->>>>>>> c22bdfe2
 
 * `state.finalized_slot > state.validator_registry_latest_change_slot`
 * `state.latest_crosslinks[shard].slot > state.validator_registry_latest_change_slot` for every shard number `shard` in `state.shard_committees_at_slots`
@@ -1650,11 +1599,7 @@
 ### Final updates
 
 * Remove any `attestation` in `state.latest_attestations` such that `attestation.data.slot < s`.
-<<<<<<< HEAD
-* Run `exit_validator(i, state, penalize=False, current_slot=state.slot)` for indices `i` such that `state.validator_registry[i].status = ACTIVE and state.validator_registry[i].balance < MIN_BALANCE`.
-=======
-* Run `exit_validator(i, state, penalize=False, current_slot=block.slot)` for indices `i` such that `state.validator_registry[i].status == ACTIVE and state.validator_registry[i].balance < MIN_BALANCE`.
->>>>>>> c22bdfe2
+* Run `exit_validator(i, state, penalize=False, current_slot=state.slot)` for indices `i` such that `state.validator_registry[i].status == ACTIVE and state.validator_registry[i].balance < MIN_BALANCE`.
 * Set `state.latest_block_hashes = state.latest_block_hashes[EPOCH_LENGTH:]`.
 
 ## State root processing
