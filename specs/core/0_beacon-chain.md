--- conflicted
+++ resolved
@@ -1248,7 +1248,6 @@
 
 ```python
 def process_slots(state: BeaconState, slot: Slot) -> None:
-    assert state.slot < slot
     while state.slot < slot:
         process_slot(state)
         # Process epoch on the first slot of the next epoch
@@ -1775,17 +1774,12 @@
     amount = deposit.data.amount
     validator_pubkeys = [v.pubkey for v in state.validator_registry]
     if pubkey not in validator_pubkeys:
-<<<<<<< HEAD
         # Verify the deposit signature (proof of possession).
         # Invalid signatures are allowed by the deposit contract, and hence included on-chain, but must not be processed.
-        if not bls_verify(pubkey, signing_root(deposit.data), deposit.data.signature, get_domain(state, DOMAIN_DEPOSIT)):
-=======
-        # Verify the deposit signature (proof of possession)
         # Note: deposits are valid across forks, hence the deposit domain is retrieved directly from `bls_domain`
         if not bls_verify(
             pubkey, signing_root(deposit.data), deposit.data.signature, bls_domain(DOMAIN_DEPOSIT)
         ):
->>>>>>> 31c02ebc
             return
 
         # Add validator and balance entries
