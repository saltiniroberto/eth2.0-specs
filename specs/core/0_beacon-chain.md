# Ethereum 2.0 Phase 0 -- The Beacon Chain

**Notice**: This document is a work-in-progress for researchers and implementers.

## Table of contents
<!-- TOC -->

- [Ethereum 2.0 Phase 0 -- The Beacon Chain](#ethereum-20-phase-0----the-beacon-chain)
    - [Table of contents](#table-of-contents)
    - [Introduction](#introduction)
    - [Notation](#notation)
    - [Terminology](#terminology)
    - [Constants](#constants)
        - [Misc](#misc)
        - [Deposit contract](#deposit-contract)
        - [Gwei values](#gwei-values)
        - [Initial values](#initial-values)
        - [Time parameters](#time-parameters)
        - [State list lengths](#state-list-lengths)
        - [Reward and penalty quotients](#reward-and-penalty-quotients)
        - [Max operations per block](#max-operations-per-block)
        - [Signature domains](#signature-domains)
    - [Data structures](#data-structures)
        - [Misc dependencies](#misc-dependencies)
            - [`Fork`](#fork)
            - [`Crosslink`](#crosslink)
            - [`Eth1Data`](#eth1data)
            - [`AttestationData`](#attestationdata)
            - [`AttestationDataAndCustodyBit`](#attestationdataandcustodybit)
            - [`IndexedAttestation`](#indexedattestation)
            - [`DepositData`](#depositdata)
            - [`BeaconBlockHeader`](#beaconblockheader)
            - [`Validator`](#validator)
            - [`PendingAttestation`](#pendingattestation)
            - [`HistoricalBatch`](#historicalbatch)
        - [Beacon operations](#beacon-operations)
            - [`ProposerSlashing`](#proposerslashing)
            - [`AttesterSlashing`](#attesterslashing)
            - [`Attestation`](#attestation)
            - [`Deposit`](#deposit)
            - [`VoluntaryExit`](#voluntaryexit)
            - [`Transfer`](#transfer)
        - [Beacon blocks](#beacon-blocks)
            - [`BeaconBlockBody`](#beaconblockbody)
            - [`BeaconBlock`](#beaconblock)
        - [Beacon state](#beacon-state)
            - [`BeaconState`](#beaconstate)
    - [Custom types](#custom-types)
    - [Helper functions](#helper-functions)
        - [`xor`](#xor)
        - [`hash`](#hash)
        - [`hash_tree_root`](#hash_tree_root)
        - [`signing_root`](#signing_root)
        - [`slot_to_epoch`](#slot_to_epoch)
        - [`get_previous_epoch`](#get_previous_epoch)
        - [`get_current_epoch`](#get_current_epoch)
        - [`get_epoch_start_slot`](#get_epoch_start_slot)
        - [`is_active_validator`](#is_active_validator)
        - [`is_slashable_validator`](#is_slashable_validator)
        - [`get_active_validator_indices`](#get_active_validator_indices)
        - [`increase_balance`](#increase_balance)
        - [`decrease_balance`](#decrease_balance)
        - [`get_epoch_committee_count`](#get_epoch_committee_count)
        - [`get_shard_delta`](#get_shard_delta)
        - [`get_epoch_start_shard`](#get_epoch_start_shard)
        - [`get_attestation_data_slot`](#get_attestation_data_slot)
        - [`get_block_root_at_slot`](#get_block_root_at_slot)
        - [`get_block_root`](#get_block_root)
        - [`get_randao_mix`](#get_randao_mix)
        - [`get_active_index_root`](#get_active_index_root)
        - [`generate_seed`](#generate_seed)
        - [`get_beacon_proposer_index`](#get_beacon_proposer_index)
        - [`verify_merkle_branch`](#verify_merkle_branch)
        - [`get_shuffled_index`](#get_shuffled_index)
        - [`compute_committee`](#compute_committee)
        - [`get_crosslink_committee`](#get_crosslink_committee)
        - [`get_attesting_indices`](#get_attesting_indices)
        - [`int_to_bytes`](#int_to_bytes)
        - [`bytes_to_int`](#bytes_to_int)
        - [`get_total_balance`](#get_total_balance)
        - [`get_domain`](#get_domain)
        - [`get_bitfield_bit`](#get_bitfield_bit)
        - [`verify_bitfield`](#verify_bitfield)
        - [`convert_to_indexed`](#convert_to_indexed)
        - [`validate_indexed_attestation`](#validate_indexed_attestation)
        - [`is_slashable_attestation_data`](#is_slashable_attestation_data)
        - [`integer_squareroot`](#integer_squareroot)
        - [`get_delayed_activation_exit_epoch`](#get_delayed_activation_exit_epoch)
        - [`get_churn_limit`](#get_churn_limit)
        - [`bls_verify`](#bls_verify)
        - [`bls_verify_multiple`](#bls_verify_multiple)
        - [`bls_aggregate_pubkeys`](#bls_aggregate_pubkeys)
        - [Routines for updating validator status](#routines-for-updating-validator-status)
            - [`initiate_validator_exit`](#initiate_validator_exit)
            - [`slash_validator`](#slash_validator)
    - [Genesis](#genesis)
        - [`Eth2Genesis`](#eth2genesis)
        - [Genesis state](#genesis-state)
        - [Genesis block](#genesis-block)
    - [Beacon chain state transition function](#beacon-chain-state-transition-function)
        - [State caching](#state-caching)
        - [Per-epoch processing](#per-epoch-processing)
            - [Helper functions](#helper-functions-1)
            - [Justification and finalization](#justification-and-finalization)
            - [Crosslinks](#crosslinks)
            - [Rewards and penalties](#rewards-and-penalties)
            - [Registry updates](#registry-updates)
            - [Slashings](#slashings)
            - [Final updates](#final-updates)
        - [Per-slot processing](#per-slot-processing)
        - [Per-block processing](#per-block-processing)
            - [Block header](#block-header)
            - [RANDAO](#randao)
            - [Eth1 data](#eth1-data)
            - [Operations](#operations)
                - [Proposer slashings](#proposer-slashings)
                - [Attester slashings](#attester-slashings)
                - [Attestations](#attestations)
                - [Deposits](#deposits)
                - [Voluntary exits](#voluntary-exits)
                - [Transfers](#transfers)
            - [State root verification](#state-root-verification)

<!-- /TOC -->

## Introduction

This document represents the specification for Phase 0 of Ethereum 2.0 -- The Beacon Chain.

At the core of Ethereum 2.0 is a system chain called the "beacon chain". The beacon chain stores and manages the registry of [validators](#dfn-validator). In the initial deployment phases of Ethereum 2.0, the only mechanism to become a [validator](#dfn-validator) is to make a one-way ETH transaction to a deposit contract on Ethereum 1.0. Activation as a [validator](#dfn-validator) happens when Ethereum 1.0 deposit receipts are processed by the beacon chain, the activation balance is reached, and a queuing process is completed. Exit is either voluntary or done forcibly as a penalty for misbehavior.

The primary source of load on the beacon chain is "attestations". Attestations are simultaneously availability votes for a shard block and proof-of-stake votes for a beacon block. A sufficient number of attestations for the same shard block create a "crosslink", confirming the shard segment up to that shard block into the beacon chain. Crosslinks also serve as infrastructure for asynchronous cross-shard communication.

## Notation

Code snippets appearing in `this style` are to be interpreted as Python code.

## Terminology

* **Validator**<a id="dfn-validator"></a>—a registered participant in the beacon chain. You can become one by sending ether into the Ethereum 1.0 deposit contract.
* **Active validator**<a id="dfn-active-validator"></a>—an active participant in the Ethereum 2.0 consensus invited to, among other things, propose and attest to blocks and vote for crosslinks.
* **Committee**—a (pseudo-) randomly sampled subset of [active validators](#dfn-active-validator). When a committee is referred to collectively, as in "this committee attests to X", this is assumed to mean "some subset of that committee that contains enough [validators](#dfn-validator) that the protocol recognizes it as representing the committee".
* **Proposer**—the [validator](#dfn-validator) that creates a beacon chain block.
* **Attester**—a [validator](#dfn-validator) that is part of a committee that needs to sign off on a beacon chain block while simultaneously creating a link (crosslink) to a recent shard block on a particular shard chain.
* **Beacon chain**—the central PoS chain that is the base of the sharding system.
* **Shard chain**—one of the chains on which user transactions take place and account data is stored.
* **Block root**—a 32-byte Merkle root of a beacon chain block or shard chain block. Previously called "block hash".
* **Crosslink**—a set of signatures from a committee attesting to a block in a shard chain that can be included into the beacon chain. Crosslinks are the main means by which the beacon chain "learns about" the updated state of shard chains.
* **Slot**—a period during which one proposer has the ability to create a beacon chain block and some attesters have the ability to make attestations.
* **Epoch**—an aligned span of slots during which all [validators](#dfn-validator) get exactly one chance to make an attestation.
* **Finalized**, **justified**—see the [Casper FFG paper](https://arxiv.org/abs/1710.09437).
* **Withdrawal period**—the number of slots between a [validator](#dfn-validator) exit and the [validator](#dfn-validator) balance being withdrawable.
* **Genesis time**—the Unix time of the genesis beacon chain block at slot 0.

## Constants

*Note*: The default mainnet values for the constants are included here for spec-design purposes.
The different configurations for mainnet, testnets, and YAML-based testing can be found in the `configs/constant_presets/` directory.
These configurations are updated for releases, but may be out of sync during `dev` changes.

### Misc

| Name | Value |
| - | - |
| `SHARD_COUNT` | `2**10` (= 1,024) |
| `TARGET_COMMITTEE_SIZE` | `2**7` (= 128) |
| `MAX_INDICES_PER_ATTESTATION` | `2**12` (= 4,096) |
| `MIN_PER_EPOCH_CHURN_LIMIT` | `2**2` (= 4) |
| `CHURN_LIMIT_QUOTIENT` | `2**16` (= 65,536) |
| `BASE_REWARDS_PER_EPOCH` | `5` |
| `SHUFFLE_ROUND_COUNT` | `90` |

* For the safety of crosslinks `TARGET_COMMITTEE_SIZE` exceeds [the recommended minimum committee size of 111](https://vitalik.ca/files/Ithaca201807_Sharding.pdf); with sufficient active validators (at least `SLOTS_PER_EPOCH * TARGET_COMMITTEE_SIZE`), the shuffling algorithm ensures committee sizes of at least `TARGET_COMMITTEE_SIZE`. (Unbiasable randomness with a Verifiable Delay Function (VDF) will improve committee robustness and lower the safe minimum committee size.)

### Deposit contract

| Name | Value |
| - | - |
| `DEPOSIT_CONTRACT_TREE_DEPTH` | `2**5` (= 32) |

### Gwei values

| Name | Value | Unit |
| - | - | :-: |
| `MIN_DEPOSIT_AMOUNT` | `2**0 * 10**9` (= 1,000,000,000) | Gwei |
| `MAX_EFFECTIVE_BALANCE` | `2**5 * 10**9` (= 32,000,000,000) | Gwei |
| `EJECTION_BALANCE` | `2**4 * 10**9` (= 16,000,000,000) | Gwei |
| `EFFECTIVE_BALANCE_INCREMENT` | `2**0 * 10**9` (= 1,000,000,000) | Gwei |

### Initial values

| Name | Value |
| - | - |
| `GENESIS_SLOT` | `0` |
| `GENESIS_EPOCH` | `0` |
| `FAR_FUTURE_EPOCH` | `2**64 - 1` |
| `ZERO_HASH` | `b'\x00' * 32` |
| `BLS_WITHDRAWAL_PREFIX` | `0` |

### Time parameters

| Name | Value | Unit | Duration |
| - | - | :-: | :-: |
| `MIN_ATTESTATION_INCLUSION_DELAY` | `2**2` (= 4) | slots | 24 seconds |
| `SLOTS_PER_EPOCH` | `2**6` (= 64) | slots | 6.4 minutes |
| `MIN_SEED_LOOKAHEAD` | `2**0` (= 1) | epochs | 6.4 minutes |
| `ACTIVATION_EXIT_DELAY` | `2**2` (= 4) | epochs | 25.6 minutes |
| `SLOTS_PER_ETH1_VOTING_PERIOD` | `2**10` (= 1,024) | slots | ~1.7 hours |
| `SLOTS_PER_HISTORICAL_ROOT` | `2**13` (= 8,192) | slots | ~13 hours |
| `MIN_VALIDATOR_WITHDRAWABILITY_DELAY` | `2**8` (= 256) | epochs | ~27 hours |
| `PERSISTENT_COMMITTEE_PERIOD` | `2**11` (= 2,048)  | epochs | 9 days  |
| `MAX_EPOCHS_PER_CROSSLINK` | `2**6` (= 64) | epochs | ~7 hours |
| `MIN_EPOCHS_TO_INACTIVITY_PENALTY` | `2**2` (= 4) | epochs | 25.6 minutes |

* `MAX_EPOCHS_PER_CROSSLINK` should be a small constant times `SHARD_COUNT // SLOTS_PER_EPOCH`

### State list lengths

| Name | Value | Unit | Duration |
| - | - | :-: | :-: |
| `LATEST_RANDAO_MIXES_LENGTH` | `2**13` (= 8,192) | epochs | ~36 days |
| `LATEST_ACTIVE_INDEX_ROOTS_LENGTH` | `2**13` (= 8,192) | epochs | ~36 days |
| `LATEST_SLASHED_EXIT_LENGTH` | `2**13` (= 8,192) | epochs | ~36 days |

### Reward and penalty quotients

| Name | Value |
| - | - |
| `BASE_REWARD_QUOTIENT` | `2**5` (= 32) |
| `WHISTLEBLOWING_REWARD_QUOTIENT` | `2**9` (= 512) |
| `PROPOSER_REWARD_QUOTIENT` | `2**3` (= 8) |
| `INACTIVITY_PENALTY_QUOTIENT` | `2**25` (= 33,554,432) |
| `MIN_SLASHING_PENALTY_QUOTIENT` | `2**5` (= 32) |

* **The `BASE_REWARD_QUOTIENT` is NOT final. Once all other protocol details are finalized, it will be adjusted to target a theoretical maximum total issuance of `2**21` ETH per year if `2**27` ETH is validating (and therefore `2**20` per year if `2**25` ETH is validating, etc.)**
* The `INACTIVITY_PENALTY_QUOTIENT` equals `INVERSE_SQRT_E_DROP_TIME**2` where `INVERSE_SQRT_E_DROP_TIME := 2**12 epochs` (~18 days) is the time it takes the inactivity penalty to reduce the balance of non-participating [validators](#dfn-validator) to about `1/sqrt(e) ~= 60.6%`. Indeed, the balance retained by offline [validators](#dfn-validator) after `n` epochs is about `(1 - 1/INACTIVITY_PENALTY_QUOTIENT)**(n**2/2)` so after `INVERSE_SQRT_E_DROP_TIME` epochs it is roughly `(1 - 1/INACTIVITY_PENALTY_QUOTIENT)**(INACTIVITY_PENALTY_QUOTIENT/2) ~= 1/sqrt(e)`.

### Max operations per block

| Name | Value |
| - | - |
| `MAX_PROPOSER_SLASHINGS` | `2**4` (= 16) |
| `MAX_ATTESTER_SLASHINGS` | `2**0` (= 1) |
| `MAX_ATTESTATIONS` | `2**7` (= 128) |
| `MAX_DEPOSITS` | `2**4` (= 16) |
| `MAX_VOLUNTARY_EXITS` | `2**4` (= 16) |
| `MAX_TRANSFERS` | `0` |

### Signature domains

| Name | Value |
| - | - |
| `DOMAIN_BEACON_PROPOSER` | `0` |
| `DOMAIN_RANDAO` | `1` |
| `DOMAIN_ATTESTATION` | `2` |
| `DOMAIN_DEPOSIT` | `3` |
| `DOMAIN_VOLUNTARY_EXIT` | `4` |
| `DOMAIN_TRANSFER` | `5` |

## Data structures

The following data structures are defined as [SimpleSerialize (SSZ)](../simple-serialize.md) objects.

The types are defined topologically to aid in facilitating an executable version of the spec.

### Misc dependencies

#### `Fork`

```python
{
    # Previous fork version
    'previous_version': 'bytes4',
    # Current fork version
    'current_version': 'bytes4',
    # Fork epoch number
    'epoch': 'uint64',
}
```

#### `Crosslink`

```python
{
    # Shard number
    'shard': 'uint64',
    # Epoch number
    'epoch': 'uint64',
    # Root of the previous crosslink
    'parent_root': 'bytes32',
    # Root of the crosslinked shard data since the previous crosslink
    'data_root': 'bytes32',
}
```

#### `Eth1Data`

```python
{
    # Root of the deposit tree
    'deposit_root': 'bytes32',
    # Total number of deposits
    'deposit_count': 'uint64',
    # Block hash
    'block_hash': 'bytes32',
}
```

#### `AttestationData`

```python
{
    # LMD GHOST vote
    'beacon_block_root': 'bytes32',

    # FFG vote
    'source_epoch': 'uint64',
    'source_root': 'bytes32',
    'target_epoch': 'uint64',
    'target_root': 'bytes32',

    # Crosslink vote
    'crosslink': Crosslink,
}
```

#### `AttestationDataAndCustodyBit`

```python
{
    # Attestation data
    'data': AttestationData,
    # Custody bit
    'custody_bit': 'bool',
}
```

#### `IndexedAttestation`

```python
{
    # Validator indices
    'custody_bit_0_indices': ['uint64'],
    'custody_bit_1_indices': ['uint64'],
    # Attestation data
    'data': AttestationData,
    # Aggregate signature
    'signature': 'bytes96',
}
```

#### `DepositData`

```python
{
    # BLS pubkey
    'pubkey': 'bytes48',
    # Withdrawal credentials
    'withdrawal_credentials': 'bytes32',
    # Amount in Gwei
    'amount': 'uint64',
    # Container self-signature
    'signature': 'bytes96',
}
```

#### `BeaconBlockHeader`

```python
{
    'slot': 'uint64',
    'parent_root': 'bytes32',
    'state_root': 'bytes32',
    'body_root': 'bytes32',
    'signature': 'bytes96',
}
```
#### `Validator`

```python
{
    # BLS public key
    'pubkey': 'bytes48',
    # Withdrawal credentials
    'withdrawal_credentials': 'bytes32',
    # Epoch when became eligible for activation
    'activation_eligibility_epoch': 'uint64',
    # Epoch when validator activated
    'activation_epoch': 'uint64',
    # Epoch when validator exited
    'exit_epoch': 'uint64',
    # Epoch when validator is eligible to withdraw
    'withdrawable_epoch': 'uint64',
    # Was the validator slashed
    'slashed': 'bool',
    # Effective balance
    'effective_balance': 'uint64',
}
```

#### `PendingAttestation`

```python
{
    # Attester aggregation bitfield
    'aggregation_bitfield': 'bytes',
    # Attestation data
    'data': AttestationData,
    # Inclusion delay
    'inclusion_delay': 'uint64',
    # Proposer index
    'proposer_index': 'uint64',
}
```

#### `HistoricalBatch`

```python
{
    # Block roots
    'block_roots': ['bytes32', SLOTS_PER_HISTORICAL_ROOT],
    # State roots
    'state_roots': ['bytes32', SLOTS_PER_HISTORICAL_ROOT],
}
```

### Beacon operations

#### `ProposerSlashing`

```python
{
    # Proposer index
    'proposer_index': 'uint64',
    # First block header
    'header_1': BeaconBlockHeader,
    # Second block header
    'header_2': BeaconBlockHeader,
}
```

#### `AttesterSlashing`

```python
{
    # First attestation
    'attestation_1': IndexedAttestation,
    # Second attestation
    'attestation_2': IndexedAttestation,
}
```

#### `Attestation`

```python
{
    # Attester aggregation bitfield
    'aggregation_bitfield': 'bytes',
    # Attestation data
    'data': AttestationData,
    # Custody bitfield
    'custody_bitfield': 'bytes',
    # BLS aggregate signature
    'signature': 'bytes96',
}
```

#### `Deposit`

```python
{
    # Branch in the deposit tree
    'proof': ['bytes32', DEPOSIT_CONTRACT_TREE_DEPTH],
    # Index in the deposit tree
    'index': 'uint64',
    # Data
    'data': DepositData,
}
```

#### `VoluntaryExit`

```python
{
    # Minimum epoch for processing exit
    'epoch': 'uint64',
    # Index of the exiting validator
    'validator_index': 'uint64',
    # Validator signature
    'signature': 'bytes96',
}
```

#### `Transfer`

```python
{
    # Sender index
    'sender': 'uint64',
    # Recipient index
    'recipient': 'uint64',
    # Amount in Gwei
    'amount': 'uint64',
    # Fee in Gwei for block proposer
    'fee': 'uint64',
    # Inclusion slot
    'slot': 'uint64',
    # Sender withdrawal pubkey
    'pubkey': 'bytes48',
    # Sender signature
    'signature': 'bytes96',
}
```

### Beacon blocks

#### `BeaconBlockBody`

```python
{
    'randao_reveal': 'bytes96',
    'eth1_data': Eth1Data,
    'graffiti': 'bytes32',
    'proposer_slashings': [ProposerSlashing],
    'attester_slashings': [AttesterSlashing],
    'attestations': [Attestation],
    'deposits': [Deposit],
    'voluntary_exits': [VoluntaryExit],
    'transfers': [Transfer],
}
```

#### `BeaconBlock`

```python
{
    # Header
    'slot': 'uint64',
    'parent_root': 'bytes32',
    'state_root': 'bytes32',
    'body': BeaconBlockBody,
    'signature': 'bytes96',
}
```

### Beacon state

#### `BeaconState`

```python
{
    # Misc
    'slot': 'uint64',
    'genesis_time': 'uint64',
    'fork': Fork,  # For versioning hard forks

    # Validator registry
    'validator_registry': [Validator],
    'balances': ['uint64'],

    # Randomness and committees
    'latest_randao_mixes': ['bytes32', LATEST_RANDAO_MIXES_LENGTH],
    'latest_start_shard': 'uint64',

    # Finality
    'previous_epoch_attestations': [PendingAttestation],
    'current_epoch_attestations': [PendingAttestation],
    'previous_justified_epoch': 'uint64',
    'current_justified_epoch': 'uint64',
    'previous_justified_root': 'bytes32',
    'current_justified_root': 'bytes32',
    'justification_bitfield': 'uint64',
    'finalized_epoch': 'uint64',
    'finalized_root': 'bytes32',

    # Recent state
    'current_crosslinks': [Crosslink, SHARD_COUNT],
    'previous_crosslinks': [Crosslink, SHARD_COUNT],
    'latest_block_roots': ['bytes32', SLOTS_PER_HISTORICAL_ROOT],
    'latest_state_roots': ['bytes32', SLOTS_PER_HISTORICAL_ROOT],
    'latest_active_index_roots': ['bytes32', LATEST_ACTIVE_INDEX_ROOTS_LENGTH],
    'latest_slashed_balances': ['uint64', LATEST_SLASHED_EXIT_LENGTH],  # Balances slashed at every withdrawal period
    'latest_block_header': BeaconBlockHeader,  # `latest_block_header.state_root == ZERO_HASH` temporarily
    'historical_roots': ['bytes32'],

    # Ethereum 1.0 chain data
    'latest_eth1_data': Eth1Data,
    'eth1_data_votes': [Eth1Data],
    'deposit_index': 'uint64',
}
```

## Custom types

We define the following Python custom types for type hinting and readability:

| Name | SSZ equivalent | Description |
| - | - | - |
| `Slot` | `uint64` | a slot number |
| `Epoch` | `uint64` | an epoch number |
| `Shard` | `uint64` | a shard number |
| `ValidatorIndex` | `uint64` | a validator registry index |
| `Gwei` | `uint64` | an amount in Gwei |
| `Bytes32` | `bytes32` | 32 bytes of binary data |
| `BLSPubkey` | `bytes48` | a BLS12-381 public key |
| `BLSSignature` | `bytes96` | a BLS12-381 signature |

## Helper functions

*Note*: The definitions below are for specification purposes and are not necessarily optimal implementations.

### `xor`

```python
def xor(bytes1: Bytes32, bytes2: Bytes32) -> Bytes32:
    return bytes(a ^ b for a, b in zip(bytes1, bytes2))
```

### `hash`

The `hash` function is SHA256.

*Note*: We aim to migrate to a S[T/N]ARK-friendly hash function in a future Ethereum 2.0 deployment phase.

### `hash_tree_root`

`def hash_tree_root(object: SSZSerializable) -> Bytes32` is a function for hashing objects into a single root utilizing a hash tree structure. `hash_tree_root` is defined in the [SimpleSerialize spec](../simple-serialize.md#merkleization).

### `signing_root`

`def signing_root(object: SSZContainer) -> Bytes32` is a function defined in the [SimpleSerialize spec](../simple-serialize.md#self-signed-containers) to compute signing messages.

### `slot_to_epoch`

```python
def slot_to_epoch(slot: Slot) -> Epoch:
    """
    Return the epoch number of the given ``slot``.
    """
    return slot // SLOTS_PER_EPOCH
```

### `get_previous_epoch`

```python
def get_previous_epoch(state: BeaconState) -> Epoch:
    """`
    Return the previous epoch of the given ``state``.
    Return the current epoch if it's genesis epoch.
    """
    current_epoch = get_current_epoch(state)
    return (current_epoch - 1) if current_epoch > GENESIS_EPOCH else current_epoch
```

### `get_current_epoch`

```python
def get_current_epoch(state: BeaconState) -> Epoch:
    """
    Return the current epoch of the given ``state``.
    """
    return slot_to_epoch(state.slot)
```

### `get_epoch_start_slot`

```python
def get_epoch_start_slot(epoch: Epoch) -> Slot:
    """
    Return the starting slot of the given ``epoch``.
    """
    return epoch * SLOTS_PER_EPOCH
```

### `is_active_validator`

```python
def is_active_validator(validator: Validator, epoch: Epoch) -> bool:
    """
    Check if ``validator`` is active.
    """
    return validator.activation_epoch <= epoch < validator.exit_epoch
```

### `is_slashable_validator`

```python
def is_slashable_validator(validator: Validator, epoch: Epoch) -> bool:
    """
    Check if ``validator`` is slashable.
    """
    return validator.slashed is False and (validator.activation_epoch <= epoch < validator.withdrawable_epoch)
```

### `get_active_validator_indices`

```python
def get_active_validator_indices(state: BeaconState, epoch: Epoch) -> List[ValidatorIndex]:
    """
    Get active validator indices at ``epoch``.
    """
    return [i for i, v in enumerate(state.validator_registry) if is_active_validator(v, epoch)]
```

### `increase_balance`

```python
def increase_balance(state: BeaconState, index: ValidatorIndex, delta: Gwei) -> None:
    """
    Increase validator balance by ``delta``.
    """
    state.balances[index] += delta
```

### `decrease_balance`

```python
def decrease_balance(state: BeaconState, index: ValidatorIndex, delta: Gwei) -> None:
    """
    Decrease validator balance by ``delta`` with underflow protection.
    """
    state.balances[index] = 0 if delta > state.balances[index] else state.balances[index] - delta
```

### `get_epoch_committee_count`

```python
def get_epoch_committee_count(state: BeaconState, epoch: Epoch) -> int:
    """
    Return the number of committees at ``epoch``.
    """
    active_validator_indices = get_active_validator_indices(state, epoch)
    return max(
        1,
        min(
            SHARD_COUNT // SLOTS_PER_EPOCH,
            len(active_validator_indices) // SLOTS_PER_EPOCH // TARGET_COMMITTEE_SIZE,
        )
    ) * SLOTS_PER_EPOCH
```

### `get_shard_delta`

```python
def get_shard_delta(state: BeaconState, epoch: Epoch) -> int:
    """
    Return the number of shards to increment ``state.latest_start_shard`` during ``epoch``.
    """
    return min(get_epoch_committee_count(state, epoch), SHARD_COUNT - SHARD_COUNT // SLOTS_PER_EPOCH)
```

### `get_epoch_start_shard`

```python
def get_epoch_start_shard(state: BeaconState, epoch: Epoch) -> Shard:
    assert epoch <= get_current_epoch(state) + 1
    check_epoch = get_current_epoch(state) + 1
    shard = (state.latest_start_shard + get_shard_delta(state, get_current_epoch(state))) % SHARD_COUNT
    while check_epoch > epoch:
        check_epoch -= 1
        shard = (shard + SHARD_COUNT - get_shard_delta(state, check_epoch)) % SHARD_COUNT
    return shard
```

### `get_attestation_data_slot`

```python
def get_attestation_data_slot(state: BeaconState, data: AttestationData) -> Slot:
    committee_count = get_epoch_committee_count(state, data.target_epoch)
    offset = (data.crosslink.shard + SHARD_COUNT - get_epoch_start_shard(state, data.target_epoch)) % SHARD_COUNT
    return get_epoch_start_slot(data.target_epoch) + offset // (committee_count // SLOTS_PER_EPOCH)
```

### `get_block_root_at_slot`

```python
def get_block_root_at_slot(state: BeaconState,
                           slot: Slot) -> Bytes32:
    """
    Return the block root at a recent ``slot``.
    """
    assert slot < state.slot <= slot + SLOTS_PER_HISTORICAL_ROOT
    return state.latest_block_roots[slot % SLOTS_PER_HISTORICAL_ROOT]
```

### `get_block_root`

```python
def get_block_root(state: BeaconState,
                   epoch: Epoch) -> Bytes32:
    """
    Return the block root at a recent ``epoch``.
    """
    return get_block_root_at_slot(state, get_epoch_start_slot(epoch))
```

### `get_randao_mix`

```python
def get_randao_mix(state: BeaconState,
                   epoch: Epoch) -> Bytes32:
    """
    Return the randao mix at a recent ``epoch``.
    ``epoch`` expected to be between (current_epoch - LATEST_RANDAO_MIXES_LENGTH, current_epoch].
    """
    return state.latest_randao_mixes[epoch % LATEST_RANDAO_MIXES_LENGTH]
```

### `get_active_index_root`

```python
def get_active_index_root(state: BeaconState,
                          epoch: Epoch) -> Bytes32:
    """
    Return the index root at a recent ``epoch``.
    ``epoch`` expected to be between
    (current_epoch - LATEST_ACTIVE_INDEX_ROOTS_LENGTH + ACTIVATION_EXIT_DELAY, current_epoch + ACTIVATION_EXIT_DELAY].
    """
    return state.latest_active_index_roots[epoch % LATEST_ACTIVE_INDEX_ROOTS_LENGTH]
```

### `generate_seed`

```python
def generate_seed(state: BeaconState,
                  epoch: Epoch) -> Bytes32:
    """
    Generate a seed for the given ``epoch``.
    """
    return hash(
        get_randao_mix(state, epoch + LATEST_RANDAO_MIXES_LENGTH - MIN_SEED_LOOKAHEAD) +
        get_active_index_root(state, epoch) +
        int_to_bytes(epoch, length=32)
    )
```

### `get_beacon_proposer_index`

```python
def get_beacon_proposer_index(state: BeaconState) -> ValidatorIndex:
    """
    Return the current beacon proposer index.
    """
    epoch = get_current_epoch(state)
    committees_per_slot = get_epoch_committee_count(state, epoch) // SLOTS_PER_EPOCH
    offset = committees_per_slot * (state.slot % SLOTS_PER_EPOCH)
    shard = (get_epoch_start_shard(state, epoch) + offset) % SHARD_COUNT
    first_committee = get_crosslink_committee(state, epoch, shard)
    MAX_RANDOM_BYTE = 2**8 - 1
    seed = generate_seed(state, epoch)
    i = 0
    while True:
        candidate_index = first_committee[(epoch + i) % len(first_committee)]
        random_byte = hash(seed + int_to_bytes(i // 32, length=8))[i % 32]
        effective_balance = state.validator_registry[candidate_index].effective_balance
        if effective_balance * MAX_RANDOM_BYTE >= MAX_EFFECTIVE_BALANCE * random_byte:
            return candidate_index
        i += 1
```

### `verify_merkle_branch`

```python
def verify_merkle_branch(leaf: Bytes32, proof: List[Bytes32], depth: int, index: int, root: Bytes32) -> bool:
    """
    Verify that the given ``leaf`` is on the merkle branch ``proof``
    starting with the given ``root``.
    """
    value = leaf
    for i in range(depth):
        if index // (2**i) % 2:
            value = hash(proof[i] + value)
        else:
            value = hash(value + proof[i])
    return value == root
```

### `get_shuffled_index`

```python
def get_shuffled_index(index: ValidatorIndex, index_count: int, seed: Bytes32) -> ValidatorIndex:
    """
    Return the shuffled validator index corresponding to ``seed`` (and ``index_count``).
    """
    assert index < index_count
    assert index_count <= 2**40

    # Swap or not (https://link.springer.com/content/pdf/10.1007%2F978-3-642-32009-5_1.pdf)
    # See the 'generalized domain' algorithm on page 3
    for round in range(SHUFFLE_ROUND_COUNT):
        pivot = bytes_to_int(hash(seed + int_to_bytes(round, length=1))[0:8]) % index_count
        flip = (pivot - index) % index_count
        position = max(index, flip)
        source = hash(seed + int_to_bytes(round, length=1) + int_to_bytes(position // 256, length=4))
        byte = source[(position % 256) // 8]
        bit = (byte >> (position % 8)) % 2
        index = flip if bit else index

    return index
```

### `compute_committee`

```python
def compute_committee(indices: List[ValidatorIndex], seed: Bytes32, index: int, count: int) -> List[ValidatorIndex]:
    start = (len(indices) * index) // count
    end = (len(indices) * (index + 1)) // count
    return [indices[get_shuffled_index(i, len(indices), seed)] for i in range(start, end)]
```

### `get_crosslink_committee`

```python
def get_crosslink_committee(state: BeaconState, epoch: Epoch, shard: Shard) -> List[ValidatorIndex]:
    return compute_committee(
        indices=get_active_validator_indices(state, epoch),
        seed=generate_seed(state, epoch),
        index=(shard + SHARD_COUNT - get_epoch_start_shard(state, epoch)) % SHARD_COUNT,
        count=get_epoch_committee_count(state, epoch),
    )
```

### `get_attesting_indices`

```python
def get_attesting_indices(state: BeaconState,
                          attestation_data: AttestationData,
                          bitfield: bytes) -> List[ValidatorIndex]:
    """
    Return the sorted attesting indices corresponding to ``attestation_data`` and ``bitfield``.
    """
    committee = get_crosslink_committee(state, attestation_data.target_epoch, attestation_data.crosslink.shard)
    assert verify_bitfield(bitfield, len(committee))
    return sorted([index for i, index in enumerate(committee) if get_bitfield_bit(bitfield, i) == 0b1])
```

### `int_to_bytes`

```python
def int_to_bytes(integer: int, length: int) -> bytes:
    return integer.to_bytes(length, 'little')
```

### `bytes_to_int`

```python
def bytes_to_int(data: bytes) -> int:
    return int.from_bytes(data, 'little')
```

### `get_total_balance`

```python
def get_total_balance(state: BeaconState, indices: List[ValidatorIndex]) -> Gwei:
    """
    Return the combined effective balance of an array of ``validators``.
    """
    return sum([state.validator_registry[index].effective_balance for index in indices])
```

### `get_domain`

```python
def get_domain(state: BeaconState,
               domain_type: int,
               message_epoch: int=None) -> int:
    """
    Return the signature domain (fork version concatenated with domain type) of a message.
    """
    epoch = get_current_epoch(state) if message_epoch is None else message_epoch
    fork_version = state.fork.previous_version if epoch < state.fork.epoch else state.fork.current_version
    return bytes_to_int(fork_version + int_to_bytes(domain_type, length=4))
```

### `get_bitfield_bit`

```python
def get_bitfield_bit(bitfield: bytes, i: int) -> int:
    """
    Extract the bit in ``bitfield`` at position ``i``.
    """
    return (bitfield[i // 8] >> (i % 8)) % 2
```

### `verify_bitfield`

```python
def verify_bitfield(bitfield: bytes, committee_size: int) -> bool:
    """
    Verify ``bitfield`` against the ``committee_size``.
    """
    if len(bitfield) != (committee_size + 7) // 8:
        return False

    # Check `bitfield` is padded with zero bits only
    for i in range(committee_size, len(bitfield) * 8):
        if get_bitfield_bit(bitfield, i) == 0b1:
            return False

    return True
```

### `convert_to_indexed`

```python
def convert_to_indexed(state: BeaconState, attestation: Attestation) -> IndexedAttestation:
    """
    Convert ``attestation`` to (almost) indexed-verifiable form.
    """
    attesting_indices = get_attesting_indices(state, attestation.data, attestation.aggregation_bitfield)
    custody_bit_1_indices = get_attesting_indices(state, attestation.data, attestation.custody_bitfield)
    custody_bit_0_indices = [index for index in attesting_indices if index not in custody_bit_1_indices]

    return IndexedAttestation(
        custody_bit_0_indices=custody_bit_0_indices,
        custody_bit_1_indices=custody_bit_1_indices,
        data=attestation.data,
        signature=attestation.signature,
    )
```

### `validate_indexed_attestation`

```python
def validate_indexed_attestation(state: BeaconState, indexed_attestation: IndexedAttestation) -> None:
    """
    Verify validity of ``indexed_attestation``.
    """
    bit_0_indices = indexed_attestation.custody_bit_0_indices
    bit_1_indices = indexed_attestation.custody_bit_1_indices

    # Verify no index has custody bit equal to 1 [to be removed in phase 1]
    assert len(bit_1_indices) == 0
    # Verify max number of indices
    assert len(bit_0_indices) + len(bit_1_indices) <= MAX_INDICES_PER_ATTESTATION
    # Verify index sets are disjoint
    assert len(set(bit_0_indices).intersection(bit_1_indices)) == 0
    # Verify indices are sorted
    assert bit_0_indices == sorted(bit_0_indices) and bit_1_indices == sorted(bit_1_indices)
    # Verify aggregate signature
    assert bls_verify_multiple(
        pubkeys=[
            bls_aggregate_pubkeys([state.validator_registry[i].pubkey for i in bit_0_indices]),
            bls_aggregate_pubkeys([state.validator_registry[i].pubkey for i in bit_1_indices]),
        ],
        message_hashes=[
            hash_tree_root(AttestationDataAndCustodyBit(data=indexed_attestation.data, custody_bit=0b0)),
            hash_tree_root(AttestationDataAndCustodyBit(data=indexed_attestation.data, custody_bit=0b1)),
        ],
        signature=indexed_attestation.signature,
        domain=get_domain(state, DOMAIN_ATTESTATION, indexed_attestation.data.target_epoch),
    )
```

### `is_slashable_attestation_data`

```python
def is_slashable_attestation_data(data_1: AttestationData, data_2: AttestationData) -> bool:
    """
    Check if ``data_1`` and ``data_2`` are slashable according to Casper FFG rules.
    """
    return (
        # Double vote
        (data_1 != data_2 and data_1.target_epoch == data_2.target_epoch) or
        # Surround vote
        (data_1.source_epoch < data_2.source_epoch and data_2.target_epoch < data_1.target_epoch)
    )
```

### `integer_squareroot`

```python
def integer_squareroot(n: int) -> int:
    """
    The largest integer ``x`` such that ``x**2`` is less than or equal to ``n``.
    """
    assert n >= 0
    x = n
    y = (x + 1) // 2
    while y < x:
        x = y
        y = (x + n // x) // 2
    return x
```

### `get_delayed_activation_exit_epoch`

```python
def get_delayed_activation_exit_epoch(epoch: Epoch) -> Epoch:
    """
    Return the epoch at which an activation or exit triggered in ``epoch`` takes effect.
    """
    return epoch + 1 + ACTIVATION_EXIT_DELAY
```

### `get_churn_limit`

```python
def get_churn_limit(state: BeaconState) -> int:
    """
    Return the churn limit based on the active validator count.
    """
    return max(
        MIN_PER_EPOCH_CHURN_LIMIT,
        len(get_active_validator_indices(state, get_current_epoch(state))) // CHURN_LIMIT_QUOTIENT
    )
```

### `bls_verify`

`bls_verify` is a function for verifying a BLS signature, defined in the [BLS Signature spec](../bls_signature.md#bls_verify).

### `bls_verify_multiple`

`bls_verify_multiple` is a function for verifying a BLS signature constructed from multiple messages, defined in the [BLS Signature spec](../bls_signature.md#bls_verify_multiple).

### `bls_aggregate_pubkeys`

`bls_aggregate_pubkeys` is a function for aggregating multiple BLS public keys into a single aggregate key, defined in the [BLS Signature spec](../bls_signature.md#bls_aggregate_pubkeys).

### Routines for updating validator status

*Note*: All functions in this section mutate `state`.

#### `initiate_validator_exit`

```python
def initiate_validator_exit(state: BeaconState, index: ValidatorIndex) -> None:
    """
    Initiate the validator of the given ``index``.
    """
    # Return if validator already initiated exit
    validator = state.validator_registry[index]
    if validator.exit_epoch != FAR_FUTURE_EPOCH:
        return

    # Compute exit queue epoch
    exit_epochs = [v.exit_epoch for v in state.validator_registry if v.exit_epoch != FAR_FUTURE_EPOCH]
    exit_queue_epoch = max(exit_epochs + [get_delayed_activation_exit_epoch(get_current_epoch(state))])
    exit_queue_churn = len([v for v in state.validator_registry if v.exit_epoch == exit_queue_epoch])
    if exit_queue_churn >= get_churn_limit(state):
        exit_queue_epoch += 1

    # Set validator exit epoch and withdrawable epoch
    validator.exit_epoch = exit_queue_epoch
    validator.withdrawable_epoch = validator.exit_epoch + MIN_VALIDATOR_WITHDRAWABILITY_DELAY
```

#### `slash_validator`

```python
def slash_validator(state: BeaconState, slashed_index: ValidatorIndex, whistleblower_index: ValidatorIndex=None) -> None:
    """
    Slash the validator with index ``slashed_index``.
    """
    current_epoch = get_current_epoch(state)
    initiate_validator_exit(state, slashed_index)
    state.validator_registry[slashed_index].slashed = True
    state.validator_registry[slashed_index].withdrawable_epoch = current_epoch + LATEST_SLASHED_EXIT_LENGTH
    slashed_balance = state.validator_registry[slashed_index].effective_balance
    state.latest_slashed_balances[current_epoch % LATEST_SLASHED_EXIT_LENGTH] += slashed_balance

    proposer_index = get_beacon_proposer_index(state)
    if whistleblower_index is None:
        whistleblower_index = proposer_index
    whistleblowing_reward = slashed_balance // WHISTLEBLOWING_REWARD_QUOTIENT
    proposer_reward = whistleblowing_reward // PROPOSER_REWARD_QUOTIENT
    increase_balance(state, proposer_index, proposer_reward)
    increase_balance(state, whistleblower_index, whistleblowing_reward - proposer_reward)
    decrease_balance(state, slashed_index, whistleblowing_reward)
```

## Genesis

### `Eth2Genesis`

When enough deposits of size `MAX_EFFECTIVE_BALANCE` have been made to the deposit contract an `Eth2Genesis` log is emitted triggering the genesis of the beacon chain. Let:

* `eth2genesis` be the object corresponding to `Eth2Genesis`
* `genesis_eth1_data` be object of type `Eth1Data` where
    * `genesis_eth1_data.deposit_root = eth2genesis.deposit_root`
    * `genesis_eth1_data.deposit_count = eth2genesis.deposit_count`
    * `genesis_eth1_data.block_hash` is the hash of the Ethereum 1.0 block that emitted the `Eth2Genesis` log
* `genesis_deposits` be the object of type `List[Deposit]` with deposits ordered chronologically up to and including the deposit that triggered the `Eth2Genesis` log

### Genesis state

Let `genesis_state = get_genesis_beacon_state(genesis_deposits, eth2genesis.genesis_time, genesis_eth1_data)`.

```python
def get_genesis_beacon_state(deposits: List[Deposit], genesis_time: int, genesis_eth1_data: Eth1Data) -> BeaconState:
    state = BeaconState(genesis_time=genesis_time, latest_eth1_data=genesis_eth1_data)

    # Process genesis deposits
    for deposit in deposits:
        process_deposit(state, deposit)

    # Process genesis activations
    for validator in state.validator_registry:
        if validator.effective_balance >= MAX_EFFECTIVE_BALANCE:
            validator.activation_eligibility_epoch = GENESIS_EPOCH
            validator.activation_epoch = GENESIS_EPOCH

    # Populate latest_active_index_roots
    genesis_active_index_root = hash_tree_root(get_active_validator_indices(state, GENESIS_EPOCH))
    for index in range(LATEST_ACTIVE_INDEX_ROOTS_LENGTH):
        state.latest_active_index_roots[index] = genesis_active_index_root

    return state
```

### Genesis block

Let `genesis_block = BeaconBlock(state_root=hash_tree_root(genesis_state))`.

## Beacon chain state transition function

We now define the state transition function. At a high level, the state transition is made up of four parts:

1. State caching, which happens at the start of every slot.
2. The per-epoch transitions, which happens at the start of the first slot of every epoch.
3. The per-slot transitions, which happens at every slot.
4. The per-block transitions, which happens at every block.

Transition section notes:
* The state caching caches the state root of the previous slot and updates block and state roots records.
* The per-epoch transitions focus on the [validator](#dfn-validator) registry, including adjusting balances and activating and exiting [validators](#dfn-validator), as well as processing crosslinks and managing block justification/finalization.
* The per-slot transitions focus on the slot counter.
* The per-block transitions generally focus on verifying aggregate signatures and saving temporary records relating to the per-block activity in the `BeaconState`.

Beacon blocks that trigger unhandled Python exceptions (e.g. out-of-range list accesses) and failed `assert`s during the state transition are considered invalid.

*Note*: If there are skipped slots between a block and its parent block, run the steps in the [state-root](#state-caching), [per-epoch](#per-epoch-processing), and [per-slot](#per-slot-processing) sections once for each skipped slot and then once for the slot containing the new block.

### State caching

At every `slot > GENESIS_SLOT` run the following function:

```python
def cache_state(state: BeaconState) -> None:
    # Cache latest known state root (for previous slot)
    latest_state_root = hash_tree_root(state)
    state.latest_state_roots[state.slot % SLOTS_PER_HISTORICAL_ROOT] = latest_state_root

    # Store latest known state root (for previous slot) in latest_block_header if it is empty
    if state.latest_block_header.state_root == ZERO_HASH:
        state.latest_block_header.state_root = latest_state_root

    # Cache latest known block root (for previous slot)
    latest_block_root = signing_root(state.latest_block_header)
    state.latest_block_roots[state.slot % SLOTS_PER_HISTORICAL_ROOT] = latest_block_root
```

### Per-epoch processing

The steps below happen when `state.slot > GENESIS_SLOT and (state.slot + 1) % SLOTS_PER_EPOCH == 0`.

#### Helper functions

We define epoch transition helper functions:

```python
def get_total_active_balance(state: BeaconState) -> Gwei:
    return get_total_balance(state, get_active_validator_indices(state, get_current_epoch(state)))
```

```python
def get_matching_source_attestations(state: BeaconState, epoch: Epoch) -> List[PendingAttestation]:
    assert epoch in (get_current_epoch(state), get_previous_epoch(state))
    return state.current_epoch_attestations if epoch == get_current_epoch(state) else state.previous_epoch_attestations
```

```python
def get_matching_target_attestations(state: BeaconState, epoch: Epoch) -> List[PendingAttestation]:
    return [
        a for a in get_matching_source_attestations(state, epoch)
        if a.data.target_root == get_block_root(state, epoch)
    ]
```

```python
def get_matching_head_attestations(state: BeaconState, epoch: Epoch) -> List[PendingAttestation]:
    return [
        a for a in get_matching_source_attestations(state, epoch)
        if a.data.beacon_block_root == get_block_root_at_slot(state, get_attestation_data_slot(state, a.data))
    ]
```

```python
def get_unslashed_attesting_indices(state: BeaconState, attestations: List[PendingAttestation]) -> List[ValidatorIndex]:
    output = set()
    for a in attestations:
        output = output.union(get_attesting_indices(state, a.data, a.aggregation_bitfield))
    return sorted(filter(lambda index: not state.validator_registry[index].slashed, list(output)))
```

```python
def get_attesting_balance(state: BeaconState, attestations: List[PendingAttestation]) -> Gwei:
    return get_total_balance(state, get_unslashed_attesting_indices(state, attestations))
```

```python
def get_winning_crosslink_and_attesting_indices(state: BeaconState, epoch: Epoch, shard: Shard) -> Tuple[Crosslink, List[ValidatorIndex]]:
    attestations = [a for a in get_matching_source_attestations(state, epoch) if a.data.crosslink.shard == shard]
    crosslinks = list(filter(
        lambda c: hash_tree_root(state.current_crosslinks[shard]) in (c.parent_root, hash_tree_root(c)),
        [a.data.crosslink for a in attestations]
    ))
    # Winning crosslink has the crosslink data root with the most balance voting for it (ties broken lexicographically)
    winning_crosslink = max(crosslinks, key=lambda c: (
        get_attesting_balance(state, [a for a in attestations if a.data.crosslink == c]), c.data_root
    ), default=Crosslink())
    winning_attestations = [a for a in attestations if a.data.crosslink == winning_crosslink]
    return winning_crosslink, get_unslashed_attesting_indices(state, winning_attestations)
```

#### Justification and finalization

Run the following function:

```python
def process_justification_and_finalization(state: BeaconState) -> None:
    if get_current_epoch(state) <= GENESIS_EPOCH + 1:
        return

    previous_epoch = get_previous_epoch(state)
    current_epoch = get_current_epoch(state)
    old_previous_justified_epoch = state.previous_justified_epoch
    old_current_justified_epoch = state.current_justified_epoch

    # Process justifications
    state.previous_justified_epoch = state.current_justified_epoch
    state.previous_justified_root = state.current_justified_root
    state.justification_bitfield = (state.justification_bitfield << 1) % 2**64
    previous_epoch_matching_target_balance = get_attesting_balance(state, get_matching_target_attestations(state, previous_epoch))
    if previous_epoch_matching_target_balance * 3 >= get_total_active_balance(state) * 2:
        state.current_justified_epoch = previous_epoch
        state.current_justified_root = get_block_root(state, state.current_justified_epoch)
        state.justification_bitfield |= (1 << 1)
    current_epoch_matching_target_balance = get_attesting_balance(state, get_matching_target_attestations(state, current_epoch))
    if current_epoch_matching_target_balance * 3 >= get_total_active_balance(state) * 2:
        state.current_justified_epoch = current_epoch
        state.current_justified_root = get_block_root(state, state.current_justified_epoch)
        state.justification_bitfield |= (1 << 0)

    # Process finalizations
    bitfield = state.justification_bitfield
    # The 2nd/3rd/4th most recent epochs are justified, the 2nd using the 4th as source
    if (bitfield >> 1) % 8 == 0b111 and old_previous_justified_epoch == current_epoch - 3:
        state.finalized_epoch = old_previous_justified_epoch
        state.finalized_root = get_block_root(state, state.finalized_epoch)
    # The 2nd/3rd most recent epochs are justified, the 2nd using the 3rd as source
    if (bitfield >> 1) % 4 == 0b11 and old_previous_justified_epoch == current_epoch - 2:
        state.finalized_epoch = old_previous_justified_epoch
        state.finalized_root = get_block_root(state, state.finalized_epoch)
    # The 1st/2nd/3rd most recent epochs are justified, the 1st using the 3rd as source
    if (bitfield >> 0) % 8 == 0b111 and old_current_justified_epoch == current_epoch - 2:
        state.finalized_epoch = old_current_justified_epoch
        state.finalized_root = get_block_root(state, state.finalized_epoch)
    # The 1st/2nd most recent epochs are justified, the 1st using the 2nd as source
    if (bitfield >> 0) % 4 == 0b11 and old_current_justified_epoch == current_epoch - 1:
        state.finalized_epoch = old_current_justified_epoch
        state.finalized_root = get_block_root(state, state.finalized_epoch)
```

#### Crosslinks

Run the following function:

```python
def process_crosslinks(state: BeaconState) -> None:
    state.previous_crosslinks = [c for c in state.current_crosslinks]
    for epoch in (get_previous_epoch(state), get_current_epoch(state)):
        for offset in range(get_epoch_committee_count(state, epoch)):
            shard = (get_epoch_start_shard(state, epoch) + offset) % SHARD_COUNT
            crosslink_committee = get_crosslink_committee(state, epoch, shard)
            winning_crosslink, attesting_indices = get_winning_crosslink_and_attesting_indices(state, epoch, shard)
            if 3 * get_total_balance(state, attesting_indices) >= 2 * get_total_balance(state, crosslink_committee):
                state.current_crosslinks[shard] = winning_crosslink
```

#### Rewards and penalties

First, we define additional helpers:

```python
def get_base_reward(state: BeaconState, index: ValidatorIndex) -> Gwei:
    adjusted_quotient = integer_squareroot(get_total_active_balance(state)) // BASE_REWARD_QUOTIENT
    if adjusted_quotient == 0:
        return 0
    return state.validator_registry[index].effective_balance // adjusted_quotient // BASE_REWARDS_PER_EPOCH
```

```python
def get_attestation_deltas(state: BeaconState) -> Tuple[List[Gwei], List[Gwei]]:
    previous_epoch = get_previous_epoch(state)
    total_balance = get_total_active_balance(state)
    rewards = [0 for _ in range(len(state.validator_registry))]
    penalties = [0 for _ in range(len(state.validator_registry))]
    eligible_validator_indices = [
        index for index, v in enumerate(state.validator_registry)
        if is_active_validator(v, previous_epoch) or (v.slashed and previous_epoch + 1 < v.withdrawable_epoch)
    ]

    # Micro-incentives for matching FFG source, FFG target, and head
    matching_source_attestations = get_matching_source_attestations(state, previous_epoch)
    matching_target_attestations = get_matching_target_attestations(state, previous_epoch)
    matching_head_attestations = get_matching_head_attestations(state, previous_epoch)
    for attestations in (matching_source_attestations, matching_target_attestations, matching_head_attestations):
        unslashed_attesting_indices = get_unslashed_attesting_indices(state, attestations)
        attesting_balance = get_attesting_balance(state, attestations)
        for index in eligible_validator_indices:
            if index in unslashed_attesting_indices:
                rewards[index] += get_base_reward(state, index) * attesting_balance // total_balance
            else:
                penalties[index] += get_base_reward(state, index)

    # Proposer and inclusion delay micro-rewards
    for index in get_unslashed_attesting_indices(state, matching_source_attestations):
        attestation = min([
            a for a in matching_source_attestations
            if index in get_attesting_indices(state, a.data, a.aggregation_bitfield)
        ], key=lambda a: a.inclusion_delay)
        rewards[attestation.proposer_index] += get_base_reward(state, index) // PROPOSER_REWARD_QUOTIENT
        rewards[index] += get_base_reward(state, index) * MIN_ATTESTATION_INCLUSION_DELAY // attestation.inclusion_delay

    # Inactivity penalty
    finality_delay = previous_epoch - state.finalized_epoch
    if finality_delay > MIN_EPOCHS_TO_INACTIVITY_PENALTY:
        matching_target_attesting_indices = get_unslashed_attesting_indices(state, matching_target_attestations)
        for index in eligible_validator_indices:
            penalties[index] += BASE_REWARDS_PER_EPOCH * get_base_reward(state, index)
            if index not in matching_target_attesting_indices:
                penalties[index] += state.validator_registry[index].effective_balance * finality_delay // INACTIVITY_PENALTY_QUOTIENT

    return rewards, penalties
```

```python
def get_crosslink_deltas(state: BeaconState) -> Tuple[List[Gwei], List[Gwei]]:
    rewards = [0 for index in range(len(state.validator_registry))]
    penalties = [0 for index in range(len(state.validator_registry))]
    epoch = get_previous_epoch(state)
    for offset in range(get_epoch_committee_count(state, epoch)):
        shard = (get_epoch_start_shard(state, epoch) + offset) % SHARD_COUNT
        crosslink_committee = get_crosslink_committee(state, epoch, shard)
        winning_crosslink, attesting_indices = get_winning_crosslink_and_attesting_indices(state, epoch, shard)
        attesting_balance = get_total_balance(state, attesting_indices)
        committee_balance = get_total_balance(state, crosslink_committee)
        for index in crosslink_committee:
            base_reward = get_base_reward(state, index)
            if index in attesting_indices:
                rewards[index] += base_reward * attesting_balance // committee_balance
            else:
                penalties[index] += base_reward
    return rewards, penalties
```

Run the following function:

```python
def process_rewards_and_penalties(state: BeaconState) -> None:
    if get_current_epoch(state) == GENESIS_EPOCH:
        return

    rewards1, penalties1 = get_attestation_deltas(state)
    rewards2, penalties2 = get_crosslink_deltas(state)
    for i in range(len(state.validator_registry)):
        increase_balance(state, i, rewards1[i] + rewards2[i])
        decrease_balance(state, i, penalties1[i] + penalties2[i])
```

#### Registry updates

Run the following function:

```python
def process_registry_updates(state: BeaconState) -> None:
    # Process activation eligibility and ejections
    for index, validator in enumerate(state.validator_registry):
        if validator.activation_eligibility_epoch == FAR_FUTURE_EPOCH and validator.effective_balance >= MAX_EFFECTIVE_BALANCE:
            validator.activation_eligibility_epoch = get_current_epoch(state)

        if is_active_validator(validator, get_current_epoch(state)) and validator.effective_balance <= EJECTION_BALANCE:
            initiate_validator_exit(state, index)

    # Queue validators eligible for activation and not dequeued for activation prior to finalized epoch
    activation_queue = sorted([
        index for index, validator in enumerate(state.validator_registry) if
        validator.activation_eligibility_epoch != FAR_FUTURE_EPOCH and
        validator.activation_epoch >= get_delayed_activation_exit_epoch(state.finalized_epoch)
    ], key=lambda index: state.validator_registry[index].activation_eligibility_epoch)
    # Dequeued validators for activation up to churn limit (without resetting activation epoch)
    for index in activation_queue[:get_churn_limit(state)]:
        validator = state.validator_registry[index]
        if validator.activation_epoch == FAR_FUTURE_EPOCH:
            validator.activation_epoch = get_delayed_activation_exit_epoch(get_current_epoch(state))
```

#### Slashings

Run the following function:

```python
def process_slashings(state: BeaconState) -> None:
    current_epoch = get_current_epoch(state)
    active_validator_indices = get_active_validator_indices(state, current_epoch)
    total_balance = get_total_balance(state, active_validator_indices)

    # Compute `total_penalties`
    total_at_start = state.latest_slashed_balances[(current_epoch + 1) % LATEST_SLASHED_EXIT_LENGTH]
    total_at_end = state.latest_slashed_balances[current_epoch % LATEST_SLASHED_EXIT_LENGTH]
    total_penalties = total_at_end - total_at_start

    for index, validator in enumerate(state.validator_registry):
        if validator.slashed and current_epoch == validator.withdrawable_epoch - LATEST_SLASHED_EXIT_LENGTH // 2:
            penalty = max(
                validator.effective_balance * min(total_penalties * 3, total_balance) // total_balance,
                validator.effective_balance // MIN_SLASHING_PENALTY_QUOTIENT
            )
            decrease_balance(state, index, penalty)
```

#### Final updates

Run the following function:

```python
def process_final_updates(state: BeaconState) -> None:
    current_epoch = get_current_epoch(state)
    next_epoch = current_epoch + 1
    # Reset eth1 data votes
    if (state.slot + 1) % SLOTS_PER_ETH1_VOTING_PERIOD == 0:
        state.eth1_data_votes = []
    # Update effective balances with hysteresis
    for index, validator in enumerate(state.validator_registry):
        balance = state.balances[index]
        HALF_INCREMENT = EFFECTIVE_BALANCE_INCREMENT // 2
        if balance < validator.effective_balance or validator.effective_balance + 3 * HALF_INCREMENT < balance:
            validator.effective_balance = min(balance - balance % EFFECTIVE_BALANCE_INCREMENT, MAX_EFFECTIVE_BALANCE)
    # Update start shard
    state.latest_start_shard = (state.latest_start_shard + get_shard_delta(state, current_epoch)) % SHARD_COUNT
    # Set active index root
    index_root_position = (next_epoch + ACTIVATION_EXIT_DELAY) % LATEST_ACTIVE_INDEX_ROOTS_LENGTH
    state.latest_active_index_roots[index_root_position] = hash_tree_root(
        get_active_validator_indices(state, next_epoch + ACTIVATION_EXIT_DELAY)
    )
    # Set total slashed balances
    state.latest_slashed_balances[next_epoch % LATEST_SLASHED_EXIT_LENGTH] = (
        state.latest_slashed_balances[current_epoch % LATEST_SLASHED_EXIT_LENGTH]
    )
    # Set randao mix
    state.latest_randao_mixes[next_epoch % LATEST_RANDAO_MIXES_LENGTH] = get_randao_mix(state, current_epoch)
    # Set historical root accumulator
    if next_epoch % (SLOTS_PER_HISTORICAL_ROOT // SLOTS_PER_EPOCH) == 0:
        historical_batch = HistoricalBatch(
            block_roots=state.latest_block_roots,
            state_roots=state.latest_state_roots,
        )
        state.historical_roots.append(hash_tree_root(historical_batch))
    # Rotate current/previous epoch attestations
    state.previous_epoch_attestations = state.current_epoch_attestations
    state.current_epoch_attestations = []
```

### Per-slot processing

At every `slot > GENESIS_SLOT` run the following function:

```python
def advance_slot(state: BeaconState) -> None:
    state.slot += 1
```

### Per-block processing

For every `block` except the genesis block, run `process_block_header(state, block)`, `process_randao(state, block)` and `process_eth1_data(state, block)`.

#### Block header

```python
def process_block_header(state: BeaconState, block: BeaconBlock) -> None:
    # Verify that the slots match
    assert block.slot == state.slot
    # Verify that the parent matches
    assert block.parent_root == signing_root(state.latest_block_header)
    # Save current block as the new latest block
    state.latest_block_header = BeaconBlockHeader(
        slot=block.slot,
        parent_root=block.parent_root,
        body_root=hash_tree_root(block.body),
    )
    # Verify proposer is not slashed
    proposer = state.validator_registry[get_beacon_proposer_index(state)]
    assert not proposer.slashed
    # Verify proposer signature
    assert bls_verify(proposer.pubkey, signing_root(block), block.signature, get_domain(state, DOMAIN_BEACON_PROPOSER))
```

#### RANDAO

```python
def process_randao(state: BeaconState, block: BeaconBlock) -> None:
    proposer = state.validator_registry[get_beacon_proposer_index(state)]
    # Verify that the provided randao value is valid
    assert bls_verify(proposer.pubkey, hash_tree_root(get_current_epoch(state)), block.body.randao_reveal, get_domain(state, DOMAIN_RANDAO))
    # Mix it in
    state.latest_randao_mixes[get_current_epoch(state) % LATEST_RANDAO_MIXES_LENGTH] = (
        xor(get_randao_mix(state, get_current_epoch(state)),
            hash(block.body.randao_reveal))
    )
```

#### Eth1 data

```python
def process_eth1_data(state: BeaconState, block: BeaconBlock) -> None:
    state.eth1_data_votes.append(block.body.eth1_data)
    if state.eth1_data_votes.count(block.body.eth1_data) * 2 > SLOTS_PER_ETH1_VOTING_PERIOD:
        state.latest_eth1_data = block.body.eth1_data
```

#### Operations

*Note*: All functions in this section mutate `state`.

##### Proposer slashings

Verify that `len(block.body.proposer_slashings) <= MAX_PROPOSER_SLASHINGS`.

For each `proposer_slashing` in `block.body.proposer_slashings`, run the following function:

```python
def process_proposer_slashing(state: BeaconState,
                              proposer_slashing: ProposerSlashing) -> None:
    """
    Process ``ProposerSlashing`` operation.
    """
    proposer = state.validator_registry[proposer_slashing.proposer_index]
    # Verify that the epoch is the same
    assert slot_to_epoch(proposer_slashing.header_1.slot) == slot_to_epoch(proposer_slashing.header_2.slot)
    # But the headers are different
    assert proposer_slashing.header_1 != proposer_slashing.header_2
    # Check proposer is slashable
    assert is_slashable_validator(proposer, get_current_epoch(state))
    # Signatures are valid
    for header in (proposer_slashing.header_1, proposer_slashing.header_2):
        domain = get_domain(state, DOMAIN_BEACON_PROPOSER, slot_to_epoch(header.slot))
        assert bls_verify(proposer.pubkey, signing_root(header), header.signature, domain)

    slash_validator(state, proposer_slashing.proposer_index)
```

##### Attester slashings

Verify that `len(block.body.attester_slashings) <= MAX_ATTESTER_SLASHINGS`.

For each `attester_slashing` in `block.body.attester_slashings`, run the following function:

```python
def process_attester_slashing(state: BeaconState,
                              attester_slashing: AttesterSlashing) -> None:
    """
    Process ``AttesterSlashing`` operation.
    """
    attestation_1 = attester_slashing.attestation_1
    attestation_2 = attester_slashing.attestation_2
    assert is_slashable_attestation_data(attestation_1.data, attestation_2.data)
    validate_indexed_attestation(state, attestation_1)
    validate_indexed_attestation(state, attestation_2)

    slashed_any = False
    attesting_indices_1 = attestation_1.custody_bit_0_indices + attestation_1.custody_bit_1_indices
    attesting_indices_2 = attestation_2.custody_bit_0_indices + attestation_2.custody_bit_1_indices
    for index in set(attesting_indices_1).intersection(attesting_indices_2):
        if is_slashable_validator(state.validator_registry[index], get_current_epoch(state)):
            slash_validator(state, index)
            slashed_any = True
    assert slashed_any
```

##### Attestations

Verify that `len(block.body.attestations) <= MAX_ATTESTATIONS`.

For each `attestation` in `block.body.attestations`, run the following function:

```python
def process_attestation(state: BeaconState, attestation: Attestation) -> None:
    """
    Process ``Attestation`` operation.
    """
    data = attestation.data
<<<<<<< HEAD
    assert (data.target_epoch, data.source_epoch, data.source_root, data.previous_crosslink_root) in {
        (get_current_epoch(state), state.current_justified_epoch, state.current_justified_root, hash_tree_root(state.current_crosslinks[data.shard])),
        (get_previous_epoch(state), state.previous_justified_epoch, state.previous_justified_root, hash_tree_root(state.previous_crosslinks[data.shard])),
    }

    # Check crosslink data root
    assert data.crosslink_data_root == ZERO_HASH  # [to be removed in phase 1]

    # Check signature and bitfields
    validate_indexed_attestation(state, convert_to_indexed(state, attestation))
=======
    attestation_slot = get_attestation_data_slot(state, data)
    assert attestation_slot + MIN_ATTESTATION_INCLUSION_DELAY <= state.slot <= attestation_slot + SLOTS_PER_EPOCH
>>>>>>> af2bb7d6

    pending_attestation = PendingAttestation(
        data=data,
        aggregation_bitfield=attestation.aggregation_bitfield,
        inclusion_delay=state.slot - attestation_slot,
        proposer_index=get_beacon_proposer_index(state),
    )

    assert data.target_epoch in (get_previous_epoch(state), get_current_epoch(state))
    if data.target_epoch == get_current_epoch(state):
        ffg_data = (state.current_justified_epoch, state.current_justified_root, get_current_epoch(state))
        parent_crosslink = state.current_crosslinks[data.crosslink.shard]
        state.current_epoch_attestations.append(pending_attestation)
    else:
        ffg_data = (state.previous_justified_epoch, state.previous_justified_root, get_previous_epoch(state))
        parent_crosslink = state.previous_crosslinks[data.crosslink.shard]
        state.previous_epoch_attestations.append(pending_attestation)

    # Check FFG data, crosslink data, and signature
    assert ffg_data == (data.source_epoch, data.source_root, data.target_epoch)
    assert data.crosslink.epoch == min(data.target_epoch, parent_crosslink.epoch + MAX_EPOCHS_PER_CROSSLINK)
    assert data.crosslink.parent_root == hash_tree_root(parent_crosslink)
    assert data.crosslink.data_root == ZERO_HASH  # [to be removed in phase 1]
    assert verify_indexed_attestation(state, convert_to_indexed(state, attestation))
```

##### Deposits

Verify that `len(block.body.deposits) == min(MAX_DEPOSITS, state.latest_eth1_data.deposit_count - state.deposit_index)`.

For each `deposit` in `block.body.deposits`, run the following function:

```python
def process_deposit(state: BeaconState, deposit: Deposit) -> None:
    """
    Process an Eth1 deposit, registering a validator or increasing its balance.
    """
    # Verify the Merkle branch
    assert verify_merkle_branch(
        leaf=hash_tree_root(deposit.data),
        proof=deposit.proof,
        depth=DEPOSIT_CONTRACT_TREE_DEPTH,
        index=deposit.index,
        root=state.latest_eth1_data.deposit_root,
    )

    # Deposits must be processed in order
    assert deposit.index == state.deposit_index
    state.deposit_index += 1

    pubkey = deposit.data.pubkey
    amount = deposit.data.amount
    validator_pubkeys = [v.pubkey for v in state.validator_registry]
    if pubkey not in validator_pubkeys:
        # Verify the deposit signature (proof of possession)
        if not bls_verify(pubkey, signing_root(deposit.data), deposit.data.signature, get_domain(state, DOMAIN_DEPOSIT)):
            return

        # Add validator and balance entries
        state.validator_registry.append(Validator(
            pubkey=pubkey,
            withdrawal_credentials=deposit.data.withdrawal_credentials,
            activation_eligibility_epoch=FAR_FUTURE_EPOCH,
            activation_epoch=FAR_FUTURE_EPOCH,
            exit_epoch=FAR_FUTURE_EPOCH,
            withdrawable_epoch=FAR_FUTURE_EPOCH,
            effective_balance=min(amount - amount % EFFECTIVE_BALANCE_INCREMENT, MAX_EFFECTIVE_BALANCE)
        ))
        state.balances.append(amount)
    else:
        # Increase balance by deposit amount
        index = validator_pubkeys.index(pubkey)
        increase_balance(state, index, amount)
```

##### Voluntary exits

Verify that `len(block.body.voluntary_exits) <= MAX_VOLUNTARY_EXITS`.

For each `exit` in `block.body.voluntary_exits`, run the following function:

```python
def process_voluntary_exit(state: BeaconState, exit: VoluntaryExit) -> None:
    """
    Process ``VoluntaryExit`` operation.
    """
    validator = state.validator_registry[exit.validator_index]
    # Verify the validator is active
    assert is_active_validator(validator, get_current_epoch(state))
    # Verify the validator has not yet exited
    assert validator.exit_epoch == FAR_FUTURE_EPOCH
    # Exits must specify an epoch when they become valid; they are not valid before then
    assert get_current_epoch(state) >= exit.epoch
    # Verify the validator has been active long enough
    assert get_current_epoch(state) >= validator.activation_epoch + PERSISTENT_COMMITTEE_PERIOD
    # Verify signature
    domain = get_domain(state, DOMAIN_VOLUNTARY_EXIT, exit.epoch)
    assert bls_verify(validator.pubkey, signing_root(exit), exit.signature, domain)
    # Initiate exit
    initiate_validator_exit(state, exit.validator_index)
```

##### Transfers

Verify that `len(block.body.transfers) <= MAX_TRANSFERS` and that all transfers are distinct.

For each `transfer` in `block.body.transfers`, run the following function:

```python
def process_transfer(state: BeaconState, transfer: Transfer) -> None:
    """
    Process ``Transfer`` operation.
    """
    # Verify the amount and fee are not individually too big (for anti-overflow purposes)
    assert state.balances[transfer.sender] >= max(transfer.amount, transfer.fee)
    # A transfer is valid in only one slot
    assert state.slot == transfer.slot
    # Sender must be not yet eligible for activation, withdrawn, or transfer balance over MAX_EFFECTIVE_BALANCE
    assert (
        state.validator_registry[transfer.sender].activation_eligibility_epoch == FAR_FUTURE_EPOCH or
        get_current_epoch(state) >= state.validator_registry[transfer.sender].withdrawable_epoch or
        transfer.amount + transfer.fee + MAX_EFFECTIVE_BALANCE <= state.balances[transfer.sender]
    )
    # Verify that the pubkey is valid
    assert (
        state.validator_registry[transfer.sender].withdrawal_credentials ==
        int_to_bytes(BLS_WITHDRAWAL_PREFIX, length=1) + hash(transfer.pubkey)[1:]
    )
    # Verify that the signature is valid
    assert bls_verify(transfer.pubkey, signing_root(transfer), transfer.signature, get_domain(state, DOMAIN_TRANSFER))
    # Process the transfer
    decrease_balance(state, transfer.sender, transfer.amount + transfer.fee)
    increase_balance(state, transfer.recipient, transfer.amount)
    increase_balance(state, get_beacon_proposer_index(state), transfer.fee)
    # Verify balances are not dust
    assert not (0 < state.balances[transfer.sender] < MIN_DEPOSIT_AMOUNT)
    assert not (0 < state.balances[transfer.recipient] < MIN_DEPOSIT_AMOUNT)
```

#### State root verification

Verify the block's `state_root` by running the following function:

```python
def verify_block_state_root(state: BeaconState, block: BeaconBlock) -> None:
    assert block.state_root == hash_tree_root(state)
```<|MERGE_RESOLUTION|>--- conflicted
+++ resolved
@@ -1691,21 +1691,8 @@
     Process ``Attestation`` operation.
     """
     data = attestation.data
-<<<<<<< HEAD
-    assert (data.target_epoch, data.source_epoch, data.source_root, data.previous_crosslink_root) in {
-        (get_current_epoch(state), state.current_justified_epoch, state.current_justified_root, hash_tree_root(state.current_crosslinks[data.shard])),
-        (get_previous_epoch(state), state.previous_justified_epoch, state.previous_justified_root, hash_tree_root(state.previous_crosslinks[data.shard])),
-    }
-
-    # Check crosslink data root
-    assert data.crosslink_data_root == ZERO_HASH  # [to be removed in phase 1]
-
-    # Check signature and bitfields
-    validate_indexed_attestation(state, convert_to_indexed(state, attestation))
-=======
     attestation_slot = get_attestation_data_slot(state, data)
     assert attestation_slot + MIN_ATTESTATION_INCLUSION_DELAY <= state.slot <= attestation_slot + SLOTS_PER_EPOCH
->>>>>>> af2bb7d6
 
     pending_attestation = PendingAttestation(
         data=data,
@@ -1729,7 +1716,7 @@
     assert data.crosslink.epoch == min(data.target_epoch, parent_crosslink.epoch + MAX_EPOCHS_PER_CROSSLINK)
     assert data.crosslink.parent_root == hash_tree_root(parent_crosslink)
     assert data.crosslink.data_root == ZERO_HASH  # [to be removed in phase 1]
-    assert verify_indexed_attestation(state, convert_to_indexed(state, attestation))
+    validate_indexed_attestation(state, convert_to_indexed(state, attestation))
 ```
 
 ##### Deposits
