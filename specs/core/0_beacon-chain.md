# Ethereum 2.0 Phase 0 -- The Beacon Chain

**NOTICE**: This document is a work-in-progress for researchers and implementers. It reflects recent spec changes and takes precedence over the Python proof-of-concept implementation [[python-poc]](#ref-python-poc).

## Table of contents
<!-- TOC -->

- [Ethereum 2.0 Phase 0 -- The Beacon Chain](#ethereum-20-phase-0----the-beacon-chain)
    - [Table of contents](#table-of-contents)
    - [Introduction](#introduction)
    - [Notation](#notation)
    - [Terminology](#terminology)
    - [Constants](#constants)
        - [Misc](#misc)
        - [Deposit contract](#deposit-contract)
        - [Initial values](#initial-values)
        - [Time parameters](#time-parameters)
        - [Reward and penalty quotients](#reward-and-penalty-quotients)
        - [Status flags](#status-flags)
        - [Max operations per block](#max-operations-per-block)
        - [Validator registry delta flags](#validator-registry-delta-flags)
        - [Signature domains](#signature-domains)
    - [Data structures](#data-structures)
        - [Beacon chain operations](#beacon-chain-operations)
            - [Proposer slashings](#proposer-slashings)
                - [`ProposerSlashing`](#proposerslashing)
            - [Casper slashings](#casper-slashings)
                - [`CasperSlashing`](#casperslashing)
                - [`SlashableVoteData`](#slashablevotedata)
            - [Attestations](#attestations)
                - [`Attestation`](#attestation)
                - [`AttestationData`](#attestationdata)
                - [`AttestationDataAndCustodyBit`](#attestationdataandcustodybit)
            - [Deposits](#deposits)
                - [`Deposit`](#deposit)
                - [`DepositData`](#depositdata)
                - [`DepositInput`](#depositinput)
            - [Exits](#exits)
                - [`Exit`](#exit)
        - [Beacon chain blocks](#beacon-chain-blocks)
            - [`BeaconBlock`](#beaconblock)
            - [`BeaconBlockBody`](#beaconblockbody)
            - [`ProposalSignedData`](#proposalsigneddata)
        - [Beacon chain state](#beacon-chain-state)
            - [`BeaconState`](#beaconstate)
            - [`ValidatorRecord`](#validatorrecord)
            - [`CrosslinkRecord`](#crosslinkrecord)
            - [`DepositRootVote`](#depositrootvote)
            - [`PendingAttestationRecord`](#pendingattestationrecord)
            - [`ForkData`](#forkdata)
            - [`ValidatorRegistryDeltaBlock`](#validatorregistrydeltablock)
    - [Ethereum 1.0 deposit contract](#ethereum-10-deposit-contract)
        - [Deposit arguments](#deposit-arguments)
        - [Withdrawal credentials](#withdrawal-credentials)
        - [`Deposit` logs](#deposit-logs)
        - [`ChainStart` log](#chainstart-log)
        - [Vyper code](#vyper-code)
    - [Beacon chain processing](#beacon-chain-processing)
        - [Beacon chain fork choice rule](#beacon-chain-fork-choice-rule)
    - [Beacon chain state transition function](#beacon-chain-state-transition-function)
        - [Helper functions](#helper-functions)
            - [`hash`](#hash)
            - [`hash_tree_root`](#hash_tree_root)
            - [`is_active_validator`](#is_active_validator)
            - [`get_active_validator_indices`](#get_active_validator_indices)
            - [`shuffle`](#shuffle)
            - [`split`](#split)
            - [`get_committees_per_slot`](#get_committees_per_slot)
            - [`get_shuffling`](#get_shuffling)
            - [`get_previous_epoch_committees_per_slot`](#get_previous_epoch_committees_per_slot)
            - [`get_current_epoch_committees_per_slot`](#get_current_epoch_committees_per_slot)
            - [`get_shard_committees_at_slot`](#get_shard_committees_at_slot)
            - [`get_block_root`](#get_block_root)
            - [`get_randao_mix`](#get_randao_mix)
            - [`get_beacon_proposer_index`](#get_beacon_proposer_index)
            - [`merkle_root`](#merkle_root)
            - [`get_attestation_participants`](#get_attestation_participants)
            - [`bytes1`, `bytes2`, ...](#bytes1-bytes2-)
            - [`get_effective_balance`](#get_effective_balance)
            - [`get_fork_version`](#get_fork_version)
            - [`get_domain`](#get_domain)
            - [`verify_slashable_vote_data`](#verify_slashable_vote_data)
            - [`is_double_vote`](#is_double_vote)
            - [`is_surround_vote`](#is_surround_vote)
            - [`integer_squareroot`](#integer_squareroot)
            - [`bls_verify`](#bls_verify)
            - [`bls_verify_multiple`](#bls_verify_multiple)
            - [`bls_aggregate_pubkeys`](#bls_aggregate_pubkeys)
        - [On startup](#on-startup)
        - [Routine for processing deposits](#routine-for-processing-deposits)
        - [Routines for updating validator status](#routines-for-updating-validator-status)
    - [Per-slot processing](#per-slot-processing)
        - [Misc counters](#misc-counters)
        - [Block roots](#block-roots)
    - [Per-block processing](#per-block-processing)
        - [Slot](#slot)
        - [Proposer signature](#proposer-signature)
        - [RANDAO](#randao)
        - [Deposit root](#deposit-root)
        - [Operations](#operations)
            - [Proposer slashings](#proposer-slashings-1)
            - [Casper slashings](#casper-slashings-1)
            - [Attestations](#attestations-1)
            - [Deposits](#deposits-1)
            - [Exits](#exits-1)
            - [Custody](#custody)
    - [Per-epoch processing](#per-epoch-processing)
        - [Helpers](#helpers)
        - [Deposit roots](#deposit-roots)
        - [Justification](#justification)
        - [Crosslinks](#crosslinks)
        - [Rewards and penalties](#rewards-and-penalties)
            - [Justification and finalization](#justification-and-finalization)
            - [Attestation inclusion](#attestation-inclusion)
            - [Crosslinks](#crosslinks-1)
        - [Ejections](#ejections)
        - [Validator registry](#validator-registry)
        - [Final updates](#final-updates)
    - [State root processing](#state-root-processing)
- [References](#references)
    - [Normative](#normative)
    - [Informative](#informative)
- [Copyright](#copyright)

<!-- /TOC -->

## Introduction

This document represents the specification for Phase 0 of Ethereum 2.0 -- The Beacon Chain.

At the core of Ethereum 2.0 is a system chain called the "beacon chain". The beacon chain stores and manages the registry of [validators](#dfn-validator). In the initial deployment phases of Ethereum 2.0 the only mechanism to become a [validator](#dfn-validator) is to make a one-way ETH transaction to a deposit contract on Ethereum 1.0. Activation as a [validator](#dfn-validator) happens when Ethereum 1.0 deposit receipts are processed by the beacon chain, the activation balance is reached, and after a queuing process. Exit is either voluntary or done forcibly as a penalty for misbehavior.

The primary source of load on the beacon chain is "attestations". Attestations are availability votes for a shard block, and simultaneously proof of stake votes for a beacon chain block. A sufficient number of attestations for the same shard block create a "crosslink", confirming the shard segment up to that shard block into the beacon chain. Crosslinks also serve as infrastructure for asynchronous cross-shard communication.

## Notation

Unless otherwise indicated, code appearing in `this style` is to be interpreted as an algorithm defined in Python. Implementations may implement such algorithms using any code and programming language desired as long as the behavior is identical to that of the algorithm provided.

## Terminology

* **Validator** <a id="dfn-validator"></a> - a participant in the Casper/sharding consensus system. You can become one by depositing 32 ETH into the Casper mechanism.
* **Active validator** <a id="dfn-active-validator"></a> - a [validator](#dfn-validator) currently participating in the protocol which the Casper mechanism looks to produce and attest to blocks, crosslinks and other consensus objects.
* **Committee** - a (pseudo-) randomly sampled subset of [active validators](#dfn-active-validator). When a committee is referred to collectively, as in "this committee attests to X", this is assumed to mean "some subset of that committee that contains enough [validators](#dfn-validator) that the protocol recognizes it as representing the committee".
* **Proposer** - the [validator](#dfn-validator) that creates a beacon chain block
* **Attester** - a [validator](#dfn-validator) that is part of a committee that needs to sign off on a beacon chain block while simultaneously creating a link (crosslink) to a recent shard block on a particular shard chain.
* **Beacon chain** - the central PoS chain that is the base of the sharding system.
* **Shard chain** - one of the chains on which user transactions take place and account data is stored.
* **Block root** - a 32-byte Merkle root of a beacon chain block or shard chain block. Previously called "block hash".
* **Crosslink** - a set of signatures from a committee attesting to a block in a shard chain, which can be included into the beacon chain. Crosslinks are the main means by which the beacon chain "learns about" the updated state of shard chains.
* **Slot** - a period of `SLOT_DURATION` seconds, during which one proposer has the ability to create a beacon chain block and some attesters have the ability to make attestations
* **Epoch** - an aligned span of slots during which all [validators](#dfn-validator) get exactly one chance to make an attestation
* **Finalized**, **justified** - see Casper FFG finalization [[casper-ffg]](#ref-casper-ffg)
* **Withdrawal period** - the number of slots between a [validator](#dfn-validator) exit and the [validator](#dfn-validator) balance being withdrawable
* **Genesis time** - the Unix time of the genesis beacon chain block at slot 0

## Constants

### Misc

| Name | Value | Unit |
| - | - | :-: |
| `SHARD_COUNT` | `2**10` (= 1,024) | shards |
| `TARGET_COMMITTEE_SIZE` | `2**7` (= 128) | [validators](#dfn-validator) |
| `EJECTION_BALANCE` | `2**4` (= 16) | ETH |
| `MAX_BALANCE_CHURN_QUOTIENT` | `2**5` (= 32) | - |
| `GWEI_PER_ETH` | `10**9` | Gwei/ETH |
| `BEACON_CHAIN_SHARD_NUMBER` | `2**64 - 1` | - |
| `MAX_CASPER_VOTES` | `2**10` (= 1,024) | votes |
| `LATEST_BLOCK_ROOTS_LENGTH` | `2**13` (= 8,192) | block roots |
| `LATEST_RANDAO_MIXES_LENGTH` | `2**13` (= 8,192) | randao mixes |
| `LATEST_PENALIZED_EXIT_LENGTH` | `2**13` (= 8,192) | epochs | ~36 days |

* For the safety of crosslinks `TARGET_COMMITTEE_SIZE` exceeds [the recommended minimum committee size of 111](https://vitalik.ca/files/Ithaca201807_Sharding.pdf); with sufficient active validators (at least `EPOCH_LENGTH * TARGET_COMMITTEE_SIZE`), the shuffling algorithm ensures committee sizes at least `TARGET_COMMITTEE_SIZE`. (Unbiasable randomness with a Verifiable Delay Function (VDF) will improve committee robustness and lower the safe minimum committee size.)

### Deposit contract

| Name | Value | Unit |
| - | - | :-: |
| `DEPOSIT_CONTRACT_ADDRESS` | **TBD** |
| `DEPOSIT_CONTRACT_TREE_DEPTH` | `2**5` (= 32) | - |
| `MIN_DEPOSIT` | `2**0` (= 1) | ETH |
| `MAX_DEPOSIT` | `2**5` (= 32) | ETH |

### Initial values

| Name | Value |
| - | - |
| `GENESIS_FORK_VERSION` | `0` |
| `GENESIS_SLOT` | `0` |
| `GENESIS_START_SHARD` | `0` |
| `FAR_FUTURE_SLOT` | `2**64 - 1` |
| `ZERO_HASH` | `bytes32(0)` |
| `EMPTY_SIGNATURE` | `[bytes48(0), bytes48(0)]` |
| `BLS_WITHDRAWAL_PREFIX_BYTE` | `bytes1(0)` |

### Time parameters

| Name | Value | Unit | Duration |
| - | - | :-: | :-: |
| `SLOT_DURATION` | `6` | seconds | 6 seconds |
| `MIN_ATTESTATION_INCLUSION_DELAY` | `2**2` (= 4) | slots | 24 seconds |
| `EPOCH_LENGTH` | `2**6` (= 64) | slots | 6.4 minutes |
| `SEED_LOOKAHEAD` | `2**6` (= 64) | slots | 6.4 minutes |
| `ENTRY_EXIT_DELAY` | `2**8` (= 256) | slots | 25.6 minutes |
| `DEPOSIT_ROOT_VOTING_PERIOD` | `2**10` (= 1,024) | slots | ~1.7 hours |
| `MIN_VALIDATOR_WITHDRAWAL_TIME` | `2**14` (= 16,384) | slots | ~27 hours |

### Reward and penalty quotients

| Name | Value |
| - | - |
| `BASE_REWARD_QUOTIENT` | `2**10` (= 1,024) |
| `WHISTLEBLOWER_REWARD_QUOTIENT` | `2**9` (= 512) |
| `INCLUDER_REWARD_QUOTIENT` | `2**3` (= 8) |
| `INACTIVITY_PENALTY_QUOTIENT` | `2**24` (= 16,777,216) |

* The `BASE_REWARD_QUOTIENT` parameter dictates the per-epoch reward. It corresponds to ~2.54% annual interest assuming 10 million participating ETH in every epoch.
* The `INACTIVITY_PENALTY_QUOTIENT` equals `INVERSE_SQRT_E_DROP_TIME**2` where `INVERSE_SQRT_E_DROP_TIME := 2**12 epochs` (~18 days) is the time it takes the inactivity penalty to reduce the balance of non-participating [validators](#dfn-validator) to about `1/sqrt(e) ~= 60.6%`. Indeed, the balance retained by offline [validators](#dfn-validator) after `n` epochs is about `(1-1/INACTIVITY_PENALTY_QUOTIENT)**(n**2/2)` so after `INVERSE_SQRT_E_DROP_TIME` epochs it is roughly `(1-1/INACTIVITY_PENALTY_QUOTIENT)**(INACTIVITY_PENALTY_QUOTIENT/2) ~= 1/sqrt(e)`.

### Status flags

| Name | Value |
| - | - |
| `INITIATED_EXIT` | `2**0` (= 1) |
| `WITHDRAWABLE` | `2**1` (= 2) |

### Max operations per block

| Name | Value |
| - | - |
| `MAX_PROPOSER_SLASHINGS` | `2**4` (= 16) |
| `MAX_CASPER_SLASHINGS` | `2**4` (= 16) |
| `MAX_ATTESTATIONS` | `2**7` (= 128) |
| `MAX_DEPOSITS` | `2**4` (= 16) |
| `MAX_EXITS` | `2**4` (= 16) |

### Validator registry delta flags

| Name | Value |
| - | - |
| `ACTIVATION` | `0` |
| `EXIT` | `1` |

### Signature domains

| Name | Value |
| - | - |
| `DOMAIN_DEPOSIT` | `0` |
| `DOMAIN_ATTESTATION` | `1` |
| `DOMAIN_PROPOSAL` | `2` |
| `DOMAIN_EXIT` | `3` |

## Data structures

### Beacon chain operations

#### Proposer slashings

##### `ProposerSlashing`

```python
{
    # Proposer index
    'proposer_index': 'uint24',
    # First proposal data
    'proposal_data_1': ProposalSignedData,
    # First proposal signature
    'proposal_signature_1': '[uint384]',
    # Second proposal data
    'proposal_data_2': ProposalSignedData,
    # Second proposal signature
    'proposal_signature_2': '[uint384]',
}
```

#### Casper slashings

##### `CasperSlashing`

```python
{
    # First batch of votes
    'slashable_vote_data_1': SlashableVoteData,
    # Second batch of votes
    'slashable_vote_data_2': SlashableVoteData,
}
```

##### `SlashableVoteData`

```python
{
    # Validator indices with custody bit equal to 0
    'custody_bit_0_indices': ['uint24'],
    # Validator indices with custody bit equal to 1
    'custody_bit_1_indices': ['uint24'],
    # Attestation data
    'data': AttestationData,
    # Aggregate signature
    'aggregate_signature': ['uint384'],
}
```

#### Attestations

##### `Attestation`

```python
{
    # Attestation data
    'data': AttestationData,
    # Attester participation bitfield
    'participation_bitfield': 'bytes',
    # Custody bitfield
    'custody_bitfield': 'bytes',
    # BLS aggregate signature
    'aggregate_signature': ['uint384'],
}
```

##### `AttestationData`

```python
{
    # Slot number
    'slot': 'uint64',
    # Shard number
    'shard': 'uint64',
    # Hash of root of the signed beacon block
    'beacon_block_root': 'hash32',
    # Hash of root of the ancestor at the epoch boundary
    'epoch_boundary_root': 'hash32',
    # Shard block's hash of root
    'shard_block_root': 'hash32',
    # Last crosslink's hash of root
    'latest_crosslink_root': 'hash32',
    # Slot of the last justified beacon block
    'justified_slot': 'uint64',
    # Hash of the last justified beacon block
    'justified_block_root': 'hash32',
}
```

##### `AttestationDataAndCustodyBit`

```python
{
    # Attestation data
    data: AttestationData,
    # Custody bit
    custody_bit: bool,
}
```

#### Deposits

##### `Deposit`

```python
{
    # Branch in the deposit tree
    'branch': '[hash32]',
    # Index in the deposit tree
    'index': 'uint64',
    # Data
    'deposit_data': DepositData,
}
```

##### `DepositData`

```python
{
    # Amount in Gwei
    'amount': 'uint64',
    # Timestamp from deposit contract
    'timestamp': 'uint64',
    # Deposit input
    'deposit_input': DepositInput,
}
```

##### `DepositInput`

```python
{
    # BLS pubkey
    'pubkey': 'uint384',
    # Withdrawal credentials
    'withdrawal_credentials': 'hash32',
    # Initial RANDAO commitment
    'randao_commitment': 'hash32',
    # Initial custody commitment
    'custody_commitment': 'hash32',
    # A BLS signature of this `DepositInput`
    'proof_of_possession': ['uint384'],
}
```

#### Exits

##### `Exit`

```python
{
    # Minimum slot for processing exit
    'slot': 'uint64',
    # Index of the exiting validator
    'validator_index': 'uint24',
    # Validator signature
    'signature': '[uint384]',
}
```

### Beacon chain blocks

#### `BeaconBlock`

```python
{
    ## Header ##
    'slot': 'uint64',
    'parent_root': 'hash32',
    'state_root': 'hash32',
    'randao_reveal': 'hash32',
    'deposit_root': 'hash32',
    'signature': ['uint384'],

    ## Body ##
    'body': BeaconBlockBody,
}
```

#### `BeaconBlockBody`

```python
{
    'proposer_slashings': [ProposerSlashing],
    'casper_slashings': [CasperSlashing],
    'attestations': [Attestation],
    'custody_reseeds': [CustodyReseed],
    'custody_challenges': [CustodyChallenge],
    'custody_responses': [CustodyResponse],
    'deposits': [Deposit],
    'exits': [Exit],
}
```

`CustodyReseed`, `CustodyChallenge`, and `CustodyResponse` will be defined in phase 1; for now, put dummy classes as these lists will remain empty throughout phase 0.

#### `ProposalSignedData`

```python
{
    # Slot number
    'slot': 'uint64',
    # Shard number (`BEACON_CHAIN_SHARD_NUMBER` for beacon chain)
    'shard': 'uint64',
    # Block's hash of root
    'block_root': 'hash32',
}
```

### Beacon chain state

#### `BeaconState`

```python
{
    # Misc
    'slot': 'uint64',
    'genesis_time': 'uint64',
    'fork_data': ForkData,  # For versioning hard forks

    # Validator registry
    'validator_registry': [ValidatorRecord],
    'validator_balances': ['uint64'],
    'validator_registry_latest_change_slot': 'uint64',
    'validator_registry_exit_count': 'uint64',
    'validator_registry_delta_chain_tip': 'hash32',  # For light clients to track deltas

    # Randomness and committees
    'latest_randao_mixes': ['hash32'],
    'latest_vdf_outputs': ['hash32'],
    'previous_epoch_start_shard': 'uint64',
    'current_epoch_start_shard': 'uint64',
    'previous_epoch_calculation_slot': 'uint64',
    'current_epoch_calculation_slot': 'uint64',
    'previous_epoch_randao_mix': 'hash32',
    'current_epoch_randao_mix': 'hash32',

    # Custody challenges
    'custody_challenges': [CustodyChallenge],

    # Finality
    'previous_justified_slot': 'uint64',
    'justified_slot': 'uint64',
    'justification_bitfield': 'uint64',
    'finalized_slot': 'uint64',

    # Recent state
    'latest_crosslinks': [CrosslinkRecord],
    'latest_block_roots': ['hash32'],  # Needed to process attestations, older to newer
    'latest_penalized_exit_balances': ['uint64'],  # Balances penalized at every withdrawal period
    'latest_attestations': [PendingAttestationRecord],
    'batched_block_roots': ['hash32'],

    # Ethereum 1.0 deposit root
    'latest_deposit_root': 'hash32',
    'deposit_root_votes': [DepositRootVote],
}
```

#### `ValidatorRecord`

```python
{
    # BLS public key
    'pubkey': 'uint384',
    # Withdrawal credentials
    'withdrawal_credentials': 'hash32',
    # RANDAO commitment
    'randao_commitment': 'hash32',
    # Slots the proposer has skipped (i.e. layers of RANDAO expected)
    'randao_layers': 'uint64',
    # Slot when validator activated
    'activation_slot': 'uint64',
    # Slot when validator exited
    'exit_slot': 'uint64',
    # Slot when validator withdrew
    'withdrawal_slot': 'uint64',
    # Slot when validator was penalized
    'penalized_slot': 'uint64',
    # Exit counter when validator exited
    'exit_count': 'uint64',
    # Status flags
    'status_flags': 'uint64',
    # Custody commitment
    'custody_commitment': 'hash32',
    # Slot of latest custody reseed
    'latest_custody_reseed_slot': 'uint64',
    # Slot of second-latest custody reseed
    'penultimate_custody_reseed_slot': 'uint64',
}
```

#### `CrosslinkRecord`

```python
{
    # Slot number
    'slot': 'uint64',
    # Shard block root
    'shard_block_root': 'hash32',
}
```

#### `DepositRootVote`

```python
{
    # Deposit root
    'deposit_root': 'hash32',
    # Vote count
    'vote_count': 'uint64',
}
```

#### `PendingAttestationRecord`

```python
{
    # Signed data
    'data': AttestationData,
    # Attester participation bitfield
    'participation_bitfield': 'bytes',
    # Custody bitfield
    'custody_bitfield': 'bytes',
    # Slot the attestation was included
    'slot_included': 'uint64',
}
```

#### `ForkData`

```python
{
    # Previous fork version
    'pre_fork_version': 'uint64',
    # Post fork version
    'post_fork_version': 'uint64',
    # Fork slot number
    'fork_slot': 'uint64',
}
```

#### `ValidatorRegistryDeltaBlock`

```python
{
    latest_registry_delta_root: 'hash32',
    validator_index: 'uint24',
    pubkey: 'uint384',
    slot: 'uint64',
    flag: 'uint64',
}
```

## Ethereum 1.0 deposit contract

The initial deployment phases of Ethereum 2.0 are implemented without consensus changes to Ethereum 1.0. A deposit contract at address `DEPOSIT_CONTRACT_ADDRESS` is added to Ethereum 1.0 for deposits of ETH to the beacon chain. Validator balances will be withdrawable to the shards in phase 2, i.e. when the EVM2.0 is deployed and the shards have state.

### Deposit arguments

The deposit contract has a single `deposit` function which takes as argument a SimpleSerialize'd `DepositInput`.

### Withdrawal credentials

One of the `DepositInput` fields is `withdrawal_credentials`. It is a commitment to credentials for withdrawals to shards. The first byte of `withdrawal_credentials` is a version number. As of now the only expected format is as follows:

* `withdrawal_credentials[:1] == BLS_WITHDRAWAL_PREFIX_BYTE`
* `withdrawal_credentials[1:] == hash(withdrawal_pubkey)[1:]` where `withdrawal_pubkey` is a BLS pubkey

The private key corresponding to `withdrawal_pubkey` will be required to initiate a withdrawal. It can be stored separately until a withdrawal is required, e.g. in cold storage.

### `Deposit` logs

Every Ethereum 1.0 deposit, of size between `MIN_DEPOSIT` and `MAX_DEPOSIT`, emits a `Deposit` log for consumption by the beacon chain. The deposit contract does little validation, pushing most of the validator onboarding logic to the beacon chain. In particular, the proof of possession (a BLS12-381 signature) is not verified by the deposit contract.

### `ChainStart` log

When sufficiently many full deposits have been made the deposit contract emits the `ChainStart` log. The beacon chain state may then be initialized by calling the `get_initial_beacon_state` function (defined below) where:

* `genesis_time` equals `time` in the `ChainStart` log
* `latest_deposit_root` equals `deposit_root` in the `ChainStart` log
* `initial_validator_deposits` is a list of `Deposit` objects built according to the `Deposit` logs up to the deposit that triggered the `ChainStart` log, processed in the order in which they were emitted (oldest to newest)

### Vyper code

```python
## compiled with v0.1.0-beta.6 ##

MIN_DEPOSIT: constant(uint256) = 1  # ETH
MAX_DEPOSIT: constant(uint256) = 32  # ETH
GWEI_PER_ETH: constant(uint256) = 1000000000  # 10**9
CHAIN_START_FULL_DEPOSIT_THRESHOLD: constant(uint256) = 16384  # 2**14
DEPOSIT_CONTRACT_TREE_DEPTH: constant(uint256) = 32
TWO_TO_POWER_OF_TREE_DEPTH: constant(uint256) = 4294967296  # 2**32
SECONDS_PER_DAY: constant(uint256) = 86400

Deposit: event({previous_deposit_root: bytes32, data: bytes[2064], merkle_tree_index: bytes[8]})
ChainStart: event({deposit_root: bytes32, time: bytes[8]})

deposit_tree: map(uint256, bytes32)
deposit_count: uint256
full_deposit_count: uint256

@payable
@public
def deposit(deposit_input: bytes[2048]):
    assert msg.value >= as_wei_value(MIN_DEPOSIT, "ether")
    assert msg.value <= as_wei_value(MAX_DEPOSIT, "ether")

    index: uint256 = self.deposit_count + TWO_TO_POWER_OF_TREE_DEPTH
    msg_gwei_bytes8: bytes[8] = slice(concat("", convert(msg.value / GWEI_PER_ETH, bytes32)), start=24, len=8)
    timestamp_bytes8: bytes[8] = slice(concat("", convert(block.timestamp, bytes32)), start=24, len=8)
    deposit_data: bytes[2064] = concat(msg_gwei_bytes8, timestamp_bytes8, deposit_input)
    merkle_tree_index: bytes[8] = slice(concat("", convert(index, bytes32)), start=24, len=8)

    log.Deposit(self.deposit_tree[1], deposit_data, merkle_tree_index)

    # add deposit to merkle tree
    self.deposit_tree[index] = sha3(deposit_data)
    for i in range(DEPOSIT_CONTRACT_TREE_DEPTH):
        index /= 2
        self.deposit_tree[index] = sha3(concat(self.deposit_tree[index * 2], self.deposit_tree[index * 2 + 1]))

    self.deposit_count += 1
    if msg.value == as_wei_value(MAX_DEPOSIT, "ether"):
        self.full_deposit_count += 1
        if self.full_deposit_count == CHAIN_START_FULL_DEPOSIT_THRESHOLD:
            timestamp_day_boundary: uint256 = as_unitless_number(block.timestamp) - as_unitless_number(block.timestamp) % SECONDS_PER_DAY + SECONDS_PER_DAY
            timestamp_day_boundary_bytes8: bytes[8] = slice(concat("", convert(timestamp_day_boundary, bytes32)), start=24, len=8)
            log.ChainStart(self.deposit_tree[1], timestamp_day_boundary_bytes8)

@public
@constant
def get_deposit_root() -> bytes32:
    return self.deposit_tree[1]

```

## Beacon chain processing

The beacon chain is the system chain for Ethereum 2.0. The main responsibilities of the beacon chain are:

* Store and maintain the registry of [validators](#dfn-validator)
* Process crosslinks (see above)
* Process its per-slot consensus, as well as the finality gadget

Processing the beacon chain is similar to processing the Ethereum 1.0 chain. Clients download and process blocks, and maintain a view of what is the current "canonical chain", terminating at the current "head". However, because of the beacon chain's relationship with Ethereum 1.0, and because it is a proof-of-stake chain, there are differences.

For a beacon chain block, `block`, to be processed by a node, the following conditions must be met:

* The parent block with root `block.parent_root` has been processed and accepted.
* The node has processed its `state` up to slot, `block.slot - 1`.
* An Ethereum 1.0 block pointed to by the `state.latest_deposit_root` has been processed and accepted.
* The node's local clock time is greater than or equal to `state.genesis_time + block.slot * SLOT_DURATION`.

If these conditions are not met, the client should delay processing the beacon block until the conditions are all satisfied.

Beacon block production is significantly different because of the proof of stake mechanism. A client simply checks what it thinks is the canonical chain when it should create a block, and looks up what its slot number is; when the slot arrives, it either proposes or attests to a block as required. Note that this requires each node to have a clock that is roughly (i.e. within `SLOT_DURATION` seconds) synchronized with the other nodes.

### Beacon chain fork choice rule

The beacon chain fork choice rule is a hybrid that combines justification and finality with Latest Message Driven (LMD) Greediest Heaviest Observed SubTree (GHOST). At any point in time a [validator](#dfn-validator) `v` subjectively calculates the beacon chain head as follows.

* Let `store` be the set of attestations and blocks that the [validator](#dfn-validator) `v` has observed and verified (in particular, block ancestors must be recursively verified). Attestations not part of any chain are still included in `store`.
* Let `finalized_head` be the finalized block with the highest slot number. (A block `B` is finalized if there is a descendant of `B` in `store` the processing of which sets `B` as finalized.)
* Let `justified_head` be the descendant of `finalized_head` with the highest slot number that has been justified for at least `EPOCH_LENGTH` slots. (A block `B` is justified if there is a descendant of `B` in `store` the processing of which sets `B` as justified.) If no such descendant exists set `justified_head` to `finalized_head`.
* Let `get_ancestor(store, block, slot)` be the ancestor of `block` with slot number `slot`. The `get_ancestor` function can be defined recursively as `def get_ancestor(store, block, slot): return block if block.slot == slot else get_ancestor(store, store.get_parent(block), slot)`.
* Let `get_latest_attestation(store, validator)` be the attestation with the highest slot number in `store` from `validator`. If several such attestations exist, use the one the [validator](#dfn-validator) `v` observed first.
* Let `get_latest_attestation_target(store, validator)` be the target block in the attestation `get_latest_attestation(store, validator)`.
* The head is `lmd_ghost(store, justified_head)` where the function `lmd_ghost` is defined below. Note that the implementation below is suboptimal; there are implementations that compute the head in time logarithmic in slot count.

```python
def lmd_ghost(store, start):
    validators = start.state.validator_registry
    active_validators = [validators[i] for i in
                         get_active_validator_indices(validators, start.state.slot)]
    attestation_targets = [get_latest_attestation_target(store, validator)
                           for validator in active_validators]
    def get_vote_count(block):
        return len([target for target in attestation_targets if
                    get_ancestor(store, target, block.slot) == block])

    head = start
    while 1:
        children = get_children(head)
        if len(children) == 0:
            return head
        head = max(children, key=get_vote_count)
```

## Beacon chain state transition function

We now define the state transition function. At a high level the state transition is made up of two parts:

1. The per-slot transitions, which happens every slot, and only affects a parts of the `state`.
2. The per-epoch transitions, which happens at every epoch boundary (i.e. `state.slot % EPOCH_LENGTH == 0`), and affects the entire `state`.

The per-slot transitions generally focus on verifying aggregate signatures and saving temporary records relating to the per-slot activity in the `BeaconState`. The per-epoch transitions focus on the [validator](#dfn-validator) registry, including adjusting balances and activating and exiting [validators](#dfn-validator), as well as processing crosslinks and managing block justification/finalization.

### Helper functions

Note: The definitions below are for specification purposes and are not necessarily optimal implementations.

#### `hash`

The hash function is denoted by `hash`. In Phase 0 the beacon chain is deployed with the same hash function as Ethereum 1.0, i.e. Keccak-256 (also incorrectly known as SHA3).

Note: We aim to migrate to a S[T/N]ARK-friendly hash function in a future Ethereum 2.0 deployment phase.

#### `hash_tree_root`

`hash_tree_root` is a function for hashing objects into a single root utilizing a hash tree structure. `hash_tree_root` is defined in the [SimpleSerialize spec](https://github.com/ethereum/eth2.0-specs/blob/master/specs/simple-serialize.md#tree-hash).

#### `is_active_validator`
```python
def is_active_validator(validator: ValidatorRecord, slot: int) -> bool:
    """
    Checks if ``validator`` is active.
    """
    return validator.activation_slot <= slot < validator.exit_slot
```

#### `get_active_validator_indices`

```python
def get_active_validator_indices(validators: [ValidatorRecord], slot: int) -> List[int]:
    """
    Gets indices of active validators from ``validators``.
    """
    return [i for i, v in enumerate(validators) if is_active_validator(v, slot)]
```

#### `shuffle`

```python
def shuffle(values: List[Any], seed: Hash32) -> List[Any]:
    """
    Returns the shuffled ``values`` with ``seed`` as entropy.
    """
    values_count = len(values)

    # Entropy is consumed from the seed in 3-byte (24 bit) chunks.
    rand_bytes = 3
    # The highest possible result of the RNG.
    rand_max = 2 ** (rand_bytes * 8) - 1

    # The range of the RNG places an upper-bound on the size of the list that
    # may be shuffled. It is a logic error to supply an oversized list.
    assert values_count < rand_max

    output = [x for x in values]
    source = seed
    index = 0
    while index < values_count - 1:
        # Re-hash the `source` to obtain a new pattern of bytes.
        source = hash(source)
        # Iterate through the `source` bytes in 3-byte chunks.
        for position in range(0, 32 - (32 % rand_bytes), rand_bytes):
            # Determine the number of indices remaining in `values` and exit
            # once the last index is reached.
            remaining = values_count - index
            if remaining == 1:
                break

            # Read 3-bytes of `source` as a 24-bit big-endian integer.
            sample_from_source = int.from_bytes(source[position:position + rand_bytes], 'big')

            # Sample values greater than or equal to `sample_max` will cause
            # modulo bias when mapped into the `remaining` range.
            sample_max = rand_max - rand_max % remaining

            # Perform a swap if the consumed entropy will not cause modulo bias.
            if sample_from_source < sample_max:
                # Select a replacement index for the current index.
                replacement_position = (sample_from_source % remaining) + index
                # Swap the current index with the replacement index.
                output[index], output[replacement_position] = output[replacement_position], output[index]
                index += 1
            else:
                # The sample causes modulo bias. A new sample should be read.
                pass

    return output
```

#### `split`

```python
def split(values: List[Any], split_count: int) -> List[Any]:
    """
    Splits ``values`` into ``split_count`` pieces.
    """
    list_length = len(values)
    return [
        values[(list_length * i // split_count): (list_length * (i + 1) // split_count)]
        for i in range(split_count)
    ]
```

#### `get_committees_per_slot`

```python
def get_committee_count_per_slot(active_validator_count: int) -> int:
    return max(
        1,
        min(
            SHARD_COUNT // EPOCH_LENGTH,
            active_validator_count // EPOCH_LENGTH // TARGET_COMMITTEE_SIZE,
        )
    )
```

#### `get_shuffling`

```python
def get_shuffling(randao_mix: Hash32,
                  validators: List[ValidatorRecord],
                  slot: int) -> List[List[int]]
    """
    Shuffles ``validators`` into shard committees seeded by ``seed`` and ``slot``.
    Returns a list of ``EPOCH_LENGTH * committees_per_slot`` committees where each
    committee is itself a list of validator indices.
    """

    # Normalizes slot to start of epoch boundary
    slot -= slot % EPOCH_LENGTH

    active_validator_indices = get_active_validator_indices(validators, slot)

    committees_per_slot = get_committees_per_slot(len(active_validator_indices))

    # Shuffle
    seed = xor(seed, bytes32(slot))
    shuffled_active_validator_indices = shuffle(active_validator_indices, seed)

    # Split the shuffled list into epoch_length * committees_per_slot pieces
    return split(shuffled_active_validator_indices, committees_per_slot * EPOCH_LENGTH)
```

**Invariant**: if `get_shuffling(seed, validators, slot)` returns some value `x`, it should return the same value `x` for the same `seed` and `slot` and possible future modifications of `validators` forever in phase 0, and until the ~1 year deletion delay in phase 2 and in the future.

**Note**: this definition and the next few definitions make heavy use of repetitive computing. Production implementations are expected to appropriately use caching/memoization to avoid redoing work.

#### `get_previous_epoch_committees_per_slot`

```python
def get_previous_epoch_committee_count_per_slot(state: BeaconState) -> int:
    previous_active_validators = get_active_validator_indices(state.validator_registry, state.previous_epoch_calculation_slot)
    return get_committees_per_slot(len(previous_active_validators))
```

#### `get_current_epoch_committees_per_slot`

```python
def get_current_epoch_committee_count_per_slot(state: BeaconState) -> int:
    current_active_validators = get_active_validator_indices(validators, state.current_epoch_calculation_slot)
    return get_committees_per_slot(len(current_active_validators))
```

#### `get_shard_committees_at_slot`

```python
def get_shard_committees_at_slot(state: BeaconState,
                                 slot: int) -> List[Tuple[List[int], int]]:
    """
    Returns the list of ``(committee, shard)`` tuples for the ``slot``.
    """
    earliest_slot = state.slot - (state.slot % EPOCH_LENGTH) - EPOCH_LENGTH
    assert earliest_slot <= slot < earliest_slot + EPOCH_LENGTH * 2
    offset = slot % EPOCH_LENGTH

    if slot < earliest_slot + EPOCH_LENGTH:
        committees_per_slot = get_previous_epoch_committees_per_slot(state)
        shuffling = get_shuffling(state.previous_epoch_randao_mix,
                                  state.validator_registry,
                                  state.previous_epoch_calculation_slot)
        slot_start_shard = (state.previous_epoch_start_shard + committees_per_slot * offset) % SHARD_COUNT
    else:
        committees_per_slot = get_current_epoch_committees_per_slot(state)
        shuffling = get_shuffling(state.current_epoch_randao_mix,
                                  state.validator_registry,
                                  state.current_epoch_calculation_slot)
        slot_start_shard = (state.current_epoch_start_shard + committees_per_slot * offset) % SHARD_COUNT

    return [
        (shuffling[committees_per_slot * offset + i], (slot_start_shard + i) % SHARD_COUNT)
        for i in range(committees_per_slot)
    ]
```

**Note**: we plan to replace the shuffling algorithm with a pointwise-evaluable shuffle (see https://github.com/ethereum/eth2.0-specs/issues/323), which will allow calculation of the committees for each slot individually.

#### `get_block_root`

```python
def get_block_root(state: BeaconState,
                   slot: int) -> Hash32:
    """
    Returns the block root at a recent ``slot``.
    """
    assert state.slot <= slot + LATEST_BLOCK_ROOTS_LENGTH
    assert slot < state.slot
    return state.latest_block_roots[slot % LATEST_BLOCK_ROOTS_LENGTH]
```

`get_block_root(_, s)` should always return `hash_tree_root` of the block in the beacon chain at slot `s`, and `get_shard_committees_at_slot(_, s)` should not change unless the [validator](#dfn-validator) registry changes.

#### `get_randao_mix`

```python
def get_randao_mix(state: BeaconState,
                   slot: int) -> Hash32:
    """
    Returns the randao mix at a recent ``slot``.
    """
    assert state.slot < slot + LATEST_RANDAO_MIXES_LENGTH
    assert slot <= state.slot
    return state.latest_block_roots[slot % LATEST_RANDAO_MIXES_LENGTH]
```

#### `get_beacon_proposer_index`

```python
def get_beacon_proposer_index(state: BeaconState,
                              slot: int) -> int:
    """
    Returns the beacon proposer index for the ``slot``.
    """
    first_committee, _ = get_shard_committees_at_slot(state, slot)[0]
    return first_committee[slot % len(first_committee)]
```

#### `merkle_root`

```python
def merkle_root(values):
    """
    Merkleize ``values`` (where ``len(values)`` is a power of two) and return the Merkle root.
    """
    o = [0] * len(values) + values
    for i in range(len(values) - 1, 0, -1):
        o[i] = hash(o[i * 2] + o[i * 2 + 1])
    return o[1]
```

#### `get_attestation_participants`

```python
def get_attestation_participants(state: BeaconState,
                                 attestation_data: AttestationData,
                                 participation_bitfield: bytes) -> List[int]:
    """
    Returns the participant indices at for the ``attestation_data`` and ``participation_bitfield``.
    """

    # Find the committee in the list with the desired shard
    shard_committees = get_shard_committees_at_slot(state, attestation_data.slot)
<<<<<<< HEAD
    
    assert attestation.shard in [shard for _, shard in shard_committees]
    shard_committee = [committee for committee, shard in shard_committees if shard == attestation_data.shard][0]
    
    assert len(participation_bitfield) == ceil_div8(len(shard_committee))
=======
    shard_committee = [x for x in shard_committees if x.shard == attestation_data.shard][0]
    assert len(participation_bitfield) == (len(shard_committee.committee) + 7) // 8
>>>>>>> d9c6ad90

    # Find the participating attesters in the committee
    participants = []
    for i, validator_index in enumerate(shard_committee):
        participation_bit = (participation_bitfield[i//8] >> (7 - (i % 8))) % 2
        if participation_bit == 1:
            participants.append(validator_index)
    return participants
```

#### `bytes1`, `bytes2`, ...

`bytes1(x): return x.to_bytes(1, 'big')`, `bytes2(x): return x.to_bytes(2, 'big')`, and so on for all integers, particularly 1, 2, 3, 4, 8, 32.

#### `get_effective_balance`

```python
def get_effective_balance(state: State, index: int) -> int:
    """
    Returns the effective balance (also known as "balance at stake") for a ``validator`` with the given ``index``.
    """
    return min(state.validator_balances[index], MAX_DEPOSIT * GWEI_PER_ETH)
```

#### `get_fork_version`

```python
def get_fork_version(fork_data: ForkData,
                     slot: int) -> int:
    if slot < fork_data.fork_slot:
        return fork_data.pre_fork_version
    else:
        return fork_data.post_fork_version
```

#### `get_domain`

```python
def get_domain(fork_data: ForkData,
               slot: int,
               domain_type: int) -> int:
    return get_fork_version(
        fork_data,
        slot
    ) * 2**32 + domain_type
```

#### `verify_slashable_vote_data`

```python
def verify_slashable_vote_data(state: BeaconState, vote_data: SlashableVoteData) -> bool:
    if len(vote_data.custody_bit_0_indices) + len(vote_data.custody_bit_1_indices) > MAX_CASPER_VOTES:
        return False

    return bls_verify_multiple(
        pubkeys=[
            aggregate_pubkey([state.validators[i].pubkey for i in vote_data.custody_bit_0_indices]),
            aggregate_pubkey([state.validators[i].pubkey for i in vote_data.custody_bit_1_indices]),
        ],
        messages=[
            hash_tree_root(AttestationDataAndCustodyBit(vote_data.data, False)),
            hash_tree_root(AttestationDataAndCustodyBit(vote_data.data, True)),
        ],
        signature=vote_data.aggregate_signature,
        domain=get_domain(
            state.fork_data,
            state.slot,
            DOMAIN_ATTESTATION,
        ),
    )
```

#### `is_double_vote`

```python
def is_double_vote(attestation_data_1: AttestationData,
                   attestation_data_2: AttestationData) -> bool
    """
    Assumes ``attestation_data_1`` is distinct from ``attestation_data_2``.
    Returns True if the provided ``AttestationData`` are slashable
    due to a 'double vote'.
    """
    target_epoch_1 = attestation_data_1.slot // EPOCH_LENGTH
    target_epoch_2 = attestation_data_2.slot // EPOCH_LENGTH
    return target_epoch_1 == target_epoch_2
```

#### `is_surround_vote`

```python
def is_surround_vote(attestation_data_1: AttestationData,
                     attestation_data_2: AttestationData) -> bool:
    """
    Assumes ``attestation_data_1`` is distinct from ``attestation_data_2``.
    Returns True if the provided ``AttestationData`` are slashable
    due to a 'surround vote'.
    Note: parameter order matters as this function only checks
    that ``attestation_data_1`` surrounds ``attestation_data_2``.
    """
    source_epoch_1 = attestation_data_1.justified_slot // EPOCH_LENGTH
    source_epoch_2 = attestation_data_2.justified_slot // EPOCH_LENGTH
    target_epoch_1 = attestation_data_1.slot // EPOCH_LENGTH
    target_epoch_2 = attestation_data_2.slot // EPOCH_LENGTH
    return (
        (source_epoch_1 < source_epoch_2) and
        (source_epoch_2 + 1 == target_epoch_2) and
        (target_epoch_2 < target_epoch_1)
    )
```

#### `integer_squareroot`

```python
def integer_squareroot(n: int) -> int:
    """
    The largest integer ``x`` such that ``x**2`` is less than ``n``.
    """
    assert n >= 0
    x = n
    y = (x + 1) // 2
    while y < x:
        x = y
        y = (x + n // x) // 2
    return x
```

#### `bls_verify`

`bls_verify` is a function for verifying a BLS12-381 signature, defined in the [BLS Signature spec](https://github.com/ethereum/eth2.0-specs/blob/master/specs/bls_signature.md#bls_verify).

#### `bls_verify_multiple`

`bls_verify_multiple` is a function for verifying a BLS12-381 signature constructed from multiple messages, defined in the [BLS Signature spec](https://github.com/ethereum/eth2.0-specs/blob/master/specs/bls_signature.md#bls_verify_multiple).

#### `bls_aggregate_pubkeys`

`bls_aggregate_pubkeys` is a function for aggregating a BLS12-381 public keys into a single aggregate key, defined in the [BLS Signature spec](https://github.com/ethereum/eth2.0-specs/blob/master/specs/bls_signature.md#bls_aggregate_pubkeys).

### On startup

A valid block with slot `GENESIS_SLOT` (a "genesis block") has the following values. Other validity rules (e.g. requiring a signature) do not apply.

```python
{
    slot=GENESIS_SLOT,
    parent_root=ZERO_HASH,
    state_root=STARTUP_STATE_ROOT,
    randao_reveal=ZERO_HASH,
    deposit_root=ZERO_HASH,
    signature=EMPTY_SIGNATURE,
    body=BeaconBlockBody(
        proposer_slashings=[],
        casper_slashings=[],
        attestations=[],
        custody_reseeds=[],
        custody_challenges=[],
        custody_responses=[],
        deposits=[],
        exits=[],
    ),
}
```

`STARTUP_STATE_ROOT` (in the above "genesis block") is generated from the `get_initial_beacon_state` function below. When enough full deposits have been made to the deposit contract and the `ChainStart` log has been emitted, `get_initial_beacon_state` will execute to compute the `hash_tree_root` of `BeaconState`.

```python
def get_initial_beacon_state(initial_validator_deposits: List[Deposit],
                             genesis_time: int,
                             latest_deposit_root: Hash32) -> BeaconState:
    state = BeaconState(
        # Misc
        slot=GENESIS_SLOT,
        genesis_time=genesis_time,
        fork_data=ForkData(
            pre_fork_version=GENESIS_FORK_VERSION,
            post_fork_version=GENESIS_FORK_VERSION,
            fork_slot=GENESIS_SLOT,
        ),

        # Validator registry
        validator_registry=[],
        validator_balances=[],
        validator_registry_latest_change_slot=GENESIS_SLOT,
        validator_registry_exit_count=0,
        validator_registry_delta_chain_tip=ZERO_HASH,

        # Randomness and committees
        latest_randao_mixes=[ZERO_HASH for _ in range(LATEST_RANDAO_MIXES_LENGTH)],
        latest_vdf_outputs=[ZERO_HASH for _ in range(LATEST_RANDAO_MIXES_LENGTH // EPOCH_LENGTH)],
        previous_epoch_start_shard=0,
        current_epoch_start_shard=GENESIS_START_SHARD,
        previous_epoch_calculation_slot=GENESIS_SLOT,
        current_epoch_calculation_slot=GENESIS_SLOT,
        previous_epoch_randao_mix=ZERO_HASH,
        current_epoch_randao_mix=ZERO_HASH,

        # Custody challenges
        custody_challenges=[],

        # Finality
        previous_justified_slot=GENESIS_SLOT,
        justified_slot=GENESIS_SLOT,
        justification_bitfield=0,
        finalized_slot=GENESIS_SLOT,

        # Recent state
        latest_crosslinks=[CrosslinkRecord(slot=GENESIS_SLOT, shard_block_root=ZERO_HASH) for _ in range(SHARD_COUNT)],
        latest_block_roots=[ZERO_HASH for _ in range(LATEST_BLOCK_ROOTS_LENGTH)],
        latest_penalized_exit_balances=[0 for _ in range(LATEST_PENALIZED_EXIT_LENGTH)],
        latest_attestations=[],
        batched_block_roots=[],

        # Deposit root
        latest_deposit_root=latest_deposit_root,
        deposit_root_votes=[],
    )

    # Process initial deposits
    for deposit in initial_validator_deposits:
        process_deposit(
            state=state,
            pubkey=deposit.deposit_data.deposit_input.pubkey,
            amount=deposit.deposit_data.amount,
            proof_of_possession=deposit.deposit_data.deposit_input.proof_of_possession,
            withdrawal_credentials=deposit.deposit_data.deposit_input.withdrawal_credentials,
            randao_commitment=deposit.deposit_data.deposit_input.randao_commitment,
            custody_commitment=deposit.deposit_data.deposit_input.custody_commitment,
        )

    # Process initial activations
    for validator_index, _ in enumerate(state.validator_registry):
        if get_effective_balance(state, validator_index) >= MAX_DEPOSIT * GWEI_PER_ETH:
            activate_validator(state, validator_index, True)

    return state
```

### Routine for processing deposits

First, a helper function:

```python
def validate_proof_of_possession(state: BeaconState,
                                 pubkey: int,
                                 proof_of_possession: bytes,
                                 withdrawal_credentials: Hash32,
                                 randao_commitment: Hash32,
                                 custody_commitment: Hash32) -> bool:
    proof_of_possession_data = DepositInput(
        pubkey=pubkey,
        withdrawal_credentials=withdrawal_credentials,
        randao_commitment=randao_commitment,
        custody_commitment=custody_commitment,
        proof_of_possession=EMPTY_SIGNATURE,
    )

    return bls_verify(
        pubkey=pubkey,
        message=hash_tree_root(proof_of_possession_data),
        signature=proof_of_possession,
        domain=get_domain(
            state.fork_data,
            state.slot,
            DOMAIN_DEPOSIT,
        )
    )
```

Now, to add a [validator](#dfn-validator) or top up an existing [validator](#dfn-validator)'s balance by some `deposit` amount:

```python
def process_deposit(state: BeaconState,
                    pubkey: int,
                    amount: int,
                    proof_of_possession: bytes,
                    withdrawal_credentials: Hash32,
                    randao_commitment: Hash32,
                    custody_commitment: Hash32) -> None:
    """
    Process a deposit from Ethereum 1.0.
    Note that this function mutates ``state``.
    """
    # Validate the given `proof_of_possession`
    assert validate_proof_of_possession(
        state,
        pubkey,
        proof_of_possession,
        withdrawal_credentials,
        randao_commitment,
        custody_commitment,
    )

    validator_pubkeys = [v.pubkey for v in state.validator_registry]

    if pubkey not in validator_pubkeys:
        # Add new validator
        validator = ValidatorRecord(
            pubkey=pubkey,
            withdrawal_credentials=withdrawal_credentials,
            randao_commitment=randao_commitment,
            randao_layers=0,
            activation_slot=FAR_FUTURE_SLOT,
            exit_slot=FAR_FUTURE_SLOT,
            withdrawal_slot=FAR_FUTURE_SLOT,
            penalized_slot=FAR_FUTURE_SLOT,
            exit_count=0,
            status_flags=0,
            custody_commitment=custody_commitment,
            latest_custody_reseed_slot=GENESIS_SLOT,
            penultimate_custody_reseed_slot=GENESIS_SLOT,
        )

        # Note: In phase 2 registry indices that has been withdrawn for a long time will be recycled.
        index = len(state.validator_registry)
        state.validator_registry.append(validator)
        state.validator_balances.append(amount)
    else:
        # Increase balance by deposit amount
        index = validator_pubkeys.index(pubkey)
        assert state.validator_registry[index].withdrawal_credentials == withdrawal_credentials

        state.validator_balances[index] += amount
```

### Routines for updating validator status

Note: All functions in this section mutate `state`.

```python
def activate_validator(state: BeaconState, index: int, genesis: bool) -> None:
    validator = state.validator_registry[index]

    validator.activation_slot = GENESIS_SLOT if genesis else (state.slot + ENTRY_EXIT_DELAY)
    state.validator_registry_delta_chain_tip = hash_tree_root(
        ValidatorRegistryDeltaBlock(
            current_validator_registry_delta_chain_tip=state.validator_registry_delta_chain_tip,
            validator_index=index,
            pubkey=validator.pubkey,
            slot=validator.activation_slot,
            flag=ACTIVATION,
        )
    )
```

```python
def initiate_validator_exit(state: BeaconState, index: int) -> None:
    validator = state.validator_registry[index]
    validator.status_flags |= INITIATED_EXIT
```

```python
def exit_validator(state: BeaconState, index: int) -> None:
    validator = state.validator_registry[index]

    # The following updates only occur if not previous exited
    if validator.exit_slot <= state.slot + ENTRY_EXIT_DELAY:
        return

    validator.exit_slot = state.slot + ENTRY_EXIT_DELAY

    state.validator_registry_exit_count += 1
    validator.exit_count = state.validator_registry_exit_count
    state.validator_registry_delta_chain_tip = hash_tree_root(
        ValidatorRegistryDeltaBlock(
            current_validator_registry_delta_chain_tip=state.validator_registry_delta_chain_tip,
            validator_index=index,
            pubkey=validator.pubkey,
            slot=validator.exit_slot,
            flag=EXIT,
        )
    )
```

```python
def penalize_validator(state: BeaconState, index: int) -> None:
    exit_validator(state, index)
    validator = state.validator_registry[index]
    state.latest_penalized_exit_balances[(state.slot // EPOCH_LENGTH) % LATEST_PENALIZED_EXIT_LENGTH] += get_effective_balance(state, index)

    whistleblower_index = get_beacon_proposer_index(state, state.slot)
    whistleblower_reward = get_effective_balance(state, index) // WHISTLEBLOWER_REWARD_QUOTIENT
    state.validator_balances[whistleblower_index] += whistleblower_reward
    state.validator_balances[index] -= whistleblower_reward
    validator.penalized_slot = state.slot
```

```python
def prepare_validator_for_withdrawal(state: BeaconState, index: int) -> None:
    validator = state.validator_registry[index]
    validator.status_flags |= WITHDRAWABLE
```

## Per-slot processing

Below are the processing steps that happen at every slot.

### Misc counters

* Set `state.slot += 1`.
* Set `state.validator_registry[get_beacon_proposer_index(state, state.slot)].randao_layers += 1`.
* Set `state.latest_randao_mixes[state.slot % LATEST_RANDAO_MIXES_LENGTH] = state.latest_randao_mixes[(state.slot - 1) % LATEST_RANDAO_MIXES_LENGTH]`

### Block roots

* Let `previous_block_root` be the `tree_hash_root` of the previous beacon block processed in the chain.
* Set `state.latest_block_roots[(state.slot - 1) % LATEST_BLOCK_ROOTS_LENGTH] = previous_block_root`.
* If `state.slot % LATEST_BLOCK_ROOTS_LENGTH == 0` append `merkle_root(state.latest_block_roots)` to `state.batched_block_roots`.

## Per-block processing

Below are the processing steps that happen at every `block`.

### Slot

* Verify that `block.slot == state.slot`.

### Proposer signature

* Let `block_without_signature_root` be the `hash_tree_root` of `block` where `block.signature` is set to `EMPTY_SIGNATURE`.
* Let `proposal_root = hash_tree_root(ProposalSignedData(state.slot, BEACON_CHAIN_SHARD_NUMBER, block_without_signature_root))`.
* Verify that `bls_verify(pubkey=state.validator_registry[get_beacon_proposer_index(state, state.slot)].pubkey, data=proposal_root, signature=block.signature, domain=get_domain(state.fork_data, state.slot, DOMAIN_PROPOSAL))`.

### RANDAO

* Let `repeat_hash(x, n) = x if n == 0 else repeat_hash(hash(x), n-1)`.
* Let `proposer = state.validator_registry[get_beacon_proposer_index(state, state.slot)]`.
* Verify that `repeat_hash(block.randao_reveal, proposer.randao_layers) == proposer.randao_commitment`.
* Set `state.latest_randao_mixes[state.slot % LATEST_RANDAO_MIXES_LENGTH] = hash(xor(state.latest_randao_mixes[state.slot % LATEST_RANDAO_MIXES_LENGTH], block.randao_reveal))`
* Set `proposer.randao_commitment = block.randao_reveal`.
* Set `proposer.randao_layers = 0`.

### Deposit root

* If `block.deposit_root` is `deposit_root_vote.deposit_root` for some `deposit_root_vote` in `state.deposit_root_votes`, set `deposit_root_vote.vote_count += 1`.
* Otherwise, append to `state.deposit_root_votes` a new `DepositRootVote(deposit_root=block.deposit_root, vote_count=1)`.

### Operations

#### Proposer slashings

Verify that `len(block.body.proposer_slashings) <= MAX_PROPOSER_SLASHINGS`.

For each `proposer_slashing` in `block.body.proposer_slashings`:

* Let `proposer = state.validator_registry[proposer_slashing.proposer_index]`.
* Verify that `proposer_slashing.proposal_data_1.slot == proposer_slashing.proposal_data_2.slot`.
* Verify that `proposer_slashing.proposal_data_1.shard == proposer_slashing.proposal_data_2.shard`.
* Verify that `proposer_slashing.proposal_data_1.block_root != proposer_slashing.proposal_data_2.block_root`.
* Verify that `validator.penalized_slot > state.slot`.
* Verify that `bls_verify(pubkey=proposer.pubkey, message=hash_tree_root(proposer_slashing.proposal_data_1), signature=proposer_slashing.proposal_signature_1, domain=get_domain(state.fork_data, proposer_slashing.proposal_data_1.slot, DOMAIN_PROPOSAL))`.
* Verify that `bls_verify(pubkey=proposer.pubkey, message=hash_tree_root(proposer_slashing.proposal_data_2), signature=proposer_slashing.proposal_signature_2, domain=get_domain(state.fork_data, proposer_slashing.proposal_data_2.slot, DOMAIN_PROPOSAL))`.
* Run `penalize_validator(state, proposer_slashing.proposer_index)`.

#### Casper slashings

Verify that `len(block.body.casper_slashings) <= MAX_CASPER_SLASHINGS`.

For each `casper_slashing` in `block.body.casper_slashings`:

* Let `slashable_vote_data_1 = casper_slashing.slashable_vote_data_1`.
* Let `slashable_vote_data_2 = casper_slashing.slashable_vote_data_2`.
* Let `indices(slashable_vote_data) = slashable_vote_data.custody_bit_0_indices + slashable_vote_data.custody_bit_1_indices`.
* Let `intersection = [x for x in indices(slashable_vote_data_1) if x in indices(slashable_vote_data_2)]`.
* Verify that `len(intersection) >= 1`.
* Verify that `slashable_vote_data_1.data != slashable_vote_data_2.data`.
* Verify that `is_double_vote(slashable_vote_data_1.data, slashable_vote_data_2.data)` or `is_surround_vote(slashable_vote_data_1.data, slashable_vote_data_2.data)`.
* Verify that `verify_slashable_vote_data(state, slashable_vote_data_1)`.
* Verify that `verify_slashable_vote_data(state, slashable_vote_data_2)`.
* For each [validator](#dfn-validator) index `i` in `intersection` run `penalize_validator(state, i)` if `state.validator_registry[i].penalized_slot > state.slot`.

#### Attestations

Verify that `len(block.body.attestations) <= MAX_ATTESTATIONS`.

For each `attestation` in `block.body.attestations`:

* Verify that `attestation.data.slot + MIN_ATTESTATION_INCLUSION_DELAY <= state.slot`.
* Verify that `attestation.data.slot + EPOCH_LENGTH >= state.slot`.
* Verify that `attestation.data.justified_slot` is equal to `state.justified_slot if attestation.data.slot >= state.slot - (state.slot % EPOCH_LENGTH) else state.previous_justified_slot`.
* Verify that `attestation.data.justified_block_root` is equal to `get_block_root(state, attestation.data.justified_slot)`.
* Verify that either `attestation.data.latest_crosslink_root` or `attestation.data.shard_block_root` equals `state.latest_crosslinks[shard].shard_block_root`.
* `aggregate_signature` verification:
    * Let `participants = get_attestation_participants(state, attestation.data, attestation.participation_bitfield)`.
    * Let `group_public_key = bls_aggregate_pubkeys([state.validator_registry[v].pubkey for v in participants])`.
    * Verify that `bls_verify(pubkey=group_public_key, message=hash_tree_root(AttestationDataAndCustodyBit(attestation.data, False)), signature=attestation.aggregate_signature, domain=get_domain(state.fork_data, attestation.data.slot, DOMAIN_ATTESTATION))`.
* [TO BE REMOVED IN PHASE 1] Verify that `attestation.data.shard_block_root == ZERO_HASH`.
* Append `PendingAttestationRecord(data=attestation.data, participation_bitfield=attestation.participation_bitfield, custody_bitfield=attestation.custody_bitfield, slot_included=state.slot)` to `state.latest_attestations`.

#### Deposits

Verify that `len(block.body.deposits) <= MAX_DEPOSITS`.

[TODO: add logic to ensure that deposits from 1.0 chain are processed in order]
[TODO: update the call to `verify_merkle_branch` below if it needs to change after we process deposits in order]

For each `deposit` in `block.body.deposits`:

* Let `serialized_deposit_data` be the serialized form of `deposit.deposit_data`. It should be 8 bytes for `deposit_data.amount` followed by 8 bytes for `deposit_data.timestamp` and then the `DepositInput` bytes. That is, it should match `deposit_data` in the [Ethereum 1.0 deposit contract](#ethereum-10-deposit-contract) of which the hash was placed into the Merkle tree.
* Verify that `verify_merkle_branch(hash(serialized_deposit_data), deposit.branch, DEPOSIT_CONTRACT_TREE_DEPTH, deposit.index, state.latest_deposit_root)` is `True`.

```python
def verify_merkle_branch(leaf: Hash32, branch: [Hash32], depth: int, index: int, root: Hash32) -> bool:
    value = leaf
    for i in range(depth):
        if index // (2**i) % 2:
            value = hash(branch[i] + value)
        else:
            value = hash(value + branch[i])
    return value == root
```

* Run the following:

```python
process_deposit(
    state=state,
    pubkey=deposit.deposit_data.deposit_input.pubkey,
    amount=deposit.deposit_data.amount,
    proof_of_possession=deposit.deposit_data.deposit_input.proof_of_possession,
    withdrawal_credentials=deposit.deposit_data.deposit_input.withdrawal_credentials,
    randao_commitment=deposit.deposit_data.deposit_input.randao_commitment,
    custody_commitment=deposit.deposit_data.deposit_input.custody_commitment,
)
```

#### Exits

Verify that `len(block.body.exits) <= MAX_EXITS`.

For each `exit` in `block.body.exits`:

* Let `validator = state.validator_registry[exit.validator_index]`.
* Verify that `validator.exit_slot > state.slot + ENTRY_EXIT_DELAY`.
* Verify that `state.slot >= exit.slot`.
* Verify that `bls_verify(pubkey=validator.pubkey, message=ZERO_HASH, signature=exit.signature, domain=get_domain(state.fork_data, exit.slot, DOMAIN_EXIT))`.
* Run `initiate_validator_exit(state, exit.validator_index)`.

#### Custody

[TO BE REMOVED IN PHASE 1] Verify that `len(block.body.custody_reseeds) == len(block.body.custody_challenges) == len(block.body.custody_responses) == 0`.

## Per-epoch processing

The steps below happen when `state.slot % EPOCH_LENGTH == 0`.

### Helpers

All [validators](#dfn-validator):

* Let `active_validator_indices = get_active_validator_indices(state.validator_registry, state.slot)`.
* Let `total_balance = sum([get_effective_balance(state, i) for i in active_validator_indices])`.

[Validators](#dfn-Validator) attesting during the current epoch:

* Let `current_epoch_attestations = [a for a in state.latest_attestations if state.slot - EPOCH_LENGTH <= a.data.slot < state.slot]`. (Note: this is the set of attestations of slots in the epoch `state.slot-EPOCH_LENGTH...state.slot-1`, _not_ attestations that got included in the chain during the epoch `state.slot-EPOCH_LENGTH...state.slot-1`.)
* Validators justifying the epoch boundary block at the start of the current epoch:
  * Let `current_epoch_boundary_attestations = [a for a in current_epoch_attestations if a.data.epoch_boundary_root == get_block_root(state, state.slot-EPOCH_LENGTH) and a.justified_slot == state.justified_slot]`.
  * Let `current_epoch_boundary_attester_indices` be the union of the [validator](#dfn-validator) index sets given by `[get_attestation_participants(state, a.data, a.participation_bitfield) for a in current_epoch_boundary_attestations]`.
  * Let `current_epoch_boundary_attesting_balance = sum([get_effective_balance(state, i) for i in current_epoch_boundary_attester_indices])`.

[Validators](#dfn-Validator) attesting during the previous epoch:

* Validators that made an attestation during the previous epoch:
  * Let `previous_epoch_attestations = [a for a in state.latest_attestations if state.slot - 2 * EPOCH_LENGTH <= a.slot < state.slot - EPOCH_LENGTH]`.
  * Let `previous_epoch_attester_indices` be the union of the validator index sets given by `[get_attestation_participants(state, a.data, a.participation_bitfield) for a in previous_epoch_attestations]`.
* Validators targeting the previous justified slot:
  * Let `previous_epoch_justified_attestations = [a for a in current_epoch_attestations + previous_epoch_attestations if a.justified_slot == state.previous_justified_slot]`.
  * Let `previous_epoch_justified_attester_indices` be the union of the validator index sets given by `[get_attestation_participants(state, a.data, a.participation_bitfield) for a in previous_epoch_justified_attestations]`.
  * Let `previous_epoch_justified_attesting_balance = sum([get_effective_balance(state, i) for i in previous_epoch_justified_attester_indices])`.
* Validators justifying the epoch boundary block at the start of the previous epoch:
  * Let `previous_epoch_boundary_attestations = [a for a in previous_epoch_justified_attestations if a.epoch_boundary_root == get_block_root(state, state.slot - 2 * EPOCH_LENGTH)]`.
  * Let `previous_epoch_boundary_attester_indices` be the union of the validator index sets given by `[get_attestation_participants(state, a.data, a.participation_bitfield) for a in previous_epoch_boundary_attestations]`.
  * Let `previous_epoch_boundary_attesting_balance = sum([get_effective_balance(state, i) for i in previous_epoch_boundary_attester_indices])`.
* Validators attesting to the expected beacon chain head during the previous epoch:
  * Let `previous_epoch_head_attestations = [a for a in previous_epoch_attestations if a.beacon_block_root == get_block_root(state, a.slot)]`.
  * Let `previous_epoch_head_attester_indices` be the union of the validator index sets given by `[get_attestation_participants(state, a.data, a.participation_bitfield) for a in previous_epoch_head_attestations]`.
  * Let `previous_epoch_head_attesting_balance = sum([get_effective_balance(state, i) for i in previous_epoch_head_attester_indices])`.

**Note**: `previous_epoch_boundary_attesting_balance` balance might be marginally different than `current_epoch_boundary_attesting_balance` during the previous epoch transition. Due to the tight bound on validator churn each epoch and small per-epoch rewards/penalties, the potential balance difference is very low and only marginally affects consensus safety.

For every `slot in range(state.slot - 2 * EPOCH_LENGTH, state.slot)`, let `shard_committee_at_slot = get_shard_committees_at_slot(slot)`. For every `(shard_committee, shard)` in `shard_committee_at_slot`, compute:

* Let `shard_block_root` be `state.latest_crosslinks[shard].shard_block_root`
* Let `attesting_validator_indices(shard_committee, shard_block_root)` be the union of the [validator](#dfn-validator) index sets given by `[get_attestation_participants(state, a.data, a.participation_bitfield) for a in current_epoch_attestations + previous_epoch_attestations if a.shard == shard and a.shard_block_root == shard_block_root]`.
* Let `winning_root(shard_committee)` be equal to the value of `shard_block_root` such that `sum([get_effective_balance(state, i) for i in attesting_validator_indices(shard_committee, shard_block_root)])` is maximized (ties broken by favoring lower `shard_block_root` values).
* Let `attesting_validators(shard_committee)` be equal to `attesting_validator_indices(shard_committee, winning_root(shard_committee))` for convenience.
* Let `total_attesting_balance(shard_committee) = sum([get_effective_balance(state, i) for i in attesting_validators(shard_committee)])`.
* Let `total_balance(shard_committee) = sum([get_effective_balance(state, i) for i in shard_committee])`.

Define the following helpers to process attestation inclusion rewards and inclusion distance reward/penalty. For every attestation `a` in `previous_epoch_attestations`:

* Let `inclusion_slot(state, index) = a.slot_included` for the attestation `a` where `index` is in `get_attestation_participants(state, a.data, a.participation_bitfield)`.
* Let `inclusion_distance(state, index) = a.slot_included - a.data.slot` where `a` is the above attestation.

### Deposit roots

If `state.slot % DEPOSIT_ROOT_VOTING_PERIOD == 0`:

* Set `state.latest_deposit_root = deposit_root_vote.deposit_root` if `deposit_root_vote.vote_count * 2 > DEPOSIT_ROOT_VOTING_PERIOD` for some `deposit_root_vote` in `state.deposit_root_votes`.
* Set `state.deposit_root_votes = []`.

### Justification

* Set `state.previous_justified_slot = state.justified_slot`.
* Set `state.justification_bitfield = (state.justification_bitfield * 2) % 2**64`.
* Set `state.justification_bitfield |= 2` and `state.justified_slot = state.slot - 2 * EPOCH_LENGTH` if `3 * previous_epoch_boundary_attesting_balance >= 2 * total_balance`.
* Set `state.justification_bitfield |= 1` and `state.justified_slot = state.slot - 1 * EPOCH_LENGTH` if `3 * current_epoch_boundary_attesting_balance >= 2 * total_balance`.

Set `state.finalized_slot = state.previous_justified_slot` if any of the following are true:

* `state.previous_justified_slot == state.slot - 2 * EPOCH_LENGTH and state.justification_bitfield % 4 == 3`
* `state.previous_justified_slot == state.slot - 3 * EPOCH_LENGTH and state.justification_bitfield % 8 == 7`
* `state.previous_justified_slot == state.slot - 4 * EPOCH_LENGTH and state.justification_bitfield % 16 in (15, 14)`

### Crosslinks

For every `slot in range(state.slot - 2 * EPOCH_LENGTH, state.slot)`, let `shard_committee_at_slot = get_shard_committees_at_slot(slot)`. For every `(shard_committee, shard)` in `shard_committee_at_slot`, compute:

* Set `state.latest_crosslinks[shard] = CrosslinkRecord(slot=state.slot, shard_block_root=winning_root(shard_committee))` if `3 * total_attesting_balance(shard_committee) >= 2 * total_balance(shard_committee)`.

### Rewards and penalties

First, we define some additional helpers:

* Let `base_reward_quotient = BASE_REWARD_QUOTIENT * integer_squareroot(total_balance // GWEI_PER_ETH)`.
* Let `base_reward(state, index) = get_effective_balance(state, index) // base_reward_quotient // 5` for any validator with the given `index`.
* Let `inactivity_penalty(state, index, epochs_since_finality) = base_reward(state, index) + get_effective_balance(state, index) * epochs_since_finality // INACTIVITY_PENALTY_QUOTIENT // 2` for any validator with the given `index`.

#### Justification and finalization

Note: When applying penalties in the following balance recalculations implementers should make sure the `uint64` does not underflow.

* Let `epochs_since_finality = (state.slot - state.finalized_slot) // EPOCH_LENGTH`.

Case 1: `epochs_since_finality <= 4`:

* Expected FFG source:
  * Any [validator](#dfn-validator) `index` in `previous_epoch_justified_attester_indices` gains `base_reward(state, index) * previous_epoch_justified_attesting_balance // total_balance`.
  * Any [active validator](#dfn-active-validator) `v` not in `previous_epoch_justified_attester_indices` loses `base_reward(state, index)`.
* Expected FFG target:
  * Any [validator](#dfn-validator) `index` in `previous_epoch_boundary_attester_indices` gains `base_reward(state, index) * previous_epoch_boundary_attesting_balance // total_balance`.
  * Any [active validator](#dfn-active-validator) `index` not in `previous_epoch_boundary_attester_indices` loses `base_reward(state, index)`.
* Expected beacon chain head:
  * Any [validator](#dfn-validator) `index` in `previous_epoch_head_attester_indices` gains `base_reward(state, index) * previous_epoch_head_attesting_balance // total_balance)`.
  * Any [active validator](#dfn-active-validator) `index` not in `previous_epoch_head_attester_indices` loses `base_reward(state, index)`.
* Inclusion distance:
  * Any [validator](#dfn-validator) `index` in `previous_epoch_attester_indices` gains `base_reward(state, index) * MIN_ATTESTATION_INCLUSION_DELAY // inclusion_distance(state, index)`

Case 2: `epochs_since_finality > 4`:

* Any [active validator](#dfn-active-validator) `index` not in `previous_epoch_justified_attester_indices`, loses `inactivity_penalty(state, index, epochs_since_finality)`.
* Any [active validator](#dfn-active-validator) `index` not in `previous_epoch_boundary_attester_indices`, loses `inactivity_penalty(state, index, epochs_since_finality)`.
* Any [active validator](#dfn-active-validator) `index` not in `previous_epoch_head_attester_indices`, loses `base_reward(state, index)`.
* Any [active_validator](#dfn-active-validator) `index` with `validator.penalized_slot <= state.slot`, loses `2 * inactivity_penalty(state, index, epochs_since_finality) + base_reward(state, index)`.
* Any [validator](#dfn-validator) `index` in `previous_epoch_attester_indices` loses `base_reward(state, index) - base_reward(state, index) * MIN_ATTESTATION_INCLUSION_DELAY // inclusion_distance(state, index)`

#### Attestation inclusion

For each `index` in `previous_epoch_attester_indices`, we determine the proposer `proposer_index = get_beacon_proposer_index(state, inclusion_slot(state, index))` and set `state.validator_balances[proposer_index] += base_reward(state, index) // INCLUDER_REWARD_QUOTIENT`.

#### Crosslinks

For every `i in range(state.slot - 2 * EPOCH_LENGTH, state.slot - EPOCH_LENGTH)`, let `shard_committee_at_slot, start_shard = get_shard_committees_at_slot(i)`. For every `j in range(len(shard_committee_at_slot))`, let `shard_committee = shard_committee_at_slot[j]`, `shard = (start_shard + j) % SHARD_COUNT`, and compute:

* If `index in attesting_validators(shard_committee)`, `state.validator_balances[index] += base_reward(state, index) * total_attesting_balance(shard_committee) // total_balance(shard_committee))`.
* If `index not in attesting_validators(shard_committee)`, `state.validator_balances[index] -= base_reward(state, index)`.

### Ejections

* Run `process_ejections(state)`.

```python
def process_ejections(state: BeaconState) -> None:
    """
    Iterate through the validator registry
    and eject active validators with balance below ``EJECTION_BALANCE``.
    """
    for index in active_validator_indices(state.validator_registry):
        if state.validator_balances[index] < EJECTION_BALANCE * GWEI_PER_ETH:
            exit_validator(state, index)
```

### Validator registry

If the following are satisfied:

* `state.finalized_slot > state.validator_registry_latest_change_slot`
* `state.latest_crosslinks[shard].slot > state.validator_registry_latest_change_slot` for every shard number `shard` in `[(state.current_epoch_start_shard + i) % SHARD_COUNT for i in range(get_current_epoch_committees_per_slot(state) * EPOCH_LENGTH)]` (that is, for every shard in the current committees)

update the validator registry and associated fields by running

```python
def update_validator_registry(state: BeaconState) -> None:
    """
    Update validator registry.
    Note that this function mutates ``state``.
    """
    # The active validators
    active_validator_indices = get_active_validator_indices(state.validator_registry, state.slot)
    # The total effective balance of active validators
    total_balance = sum([get_effective_balance(state, i) for i in active_validator_indices])

    # The maximum balance churn in Gwei (for deposits and exits separately)
    max_balance_churn = max(
        MAX_DEPOSIT * GWEI_PER_ETH,
        total_balance // (2 * MAX_BALANCE_CHURN_QUOTIENT)
    )

    # Activate validators within the allowable balance churn
    balance_churn = 0
    for index, validator in enumerate(state.validator_registry):
        if validator.activation_slot > state.slot + ENTRY_EXIT_DELAY and state.validator_balances[index] >= MAX_DEPOSIT * GWEI_PER_ETH:
            # Check the balance churn would be within the allowance
            balance_churn += get_effective_balance(state, index)
            if balance_churn > max_balance_churn:
                break

            # Activate validator
            activate_validator(state, index, False)

    # Exit validators within the allowable balance churn
    balance_churn = 0
    for index, validator in enumerate(state.validator_registry):
        if validator.exit_slot > state.slot + ENTRY_EXIT_DELAY and validator.status_flags & INITIATED_EXIT:
            # Check the balance churn would be within the allowance
            balance_churn += get_effective_balance(state, index)
            if balance_churn > max_balance_churn:
                break

            # Exit validator
            exit_validator(state, index)

    state.validator_registry_latest_change_slot = state.slot
```

and perform the following updates:

* Set `state.previous_epoch_calculation_slot = state.current_epoch_calculation_slot`
* Set `state.previous_epoch_start_shard = state.current_epoch_start_shard`
* Set `state.previous_epoch_randao_mix = state.current_epoch_randao_mix`
* Set `state.current_epoch_calculation_slot = state.slot`
* Set `state.current_epoch_start_shard = (state.current_epoch_start_shard + get_current_epoch_committees_per_slot(state) * EPOCH_LENGTH) % SHARD_COUNT`
* Set `state.current_epoch_randao_mix = get_randao_mix(state, state.current_epoch_calculation_slot - SEED_LOOKAHEAD)`

If a validator registry update does _not_ happen do the following:

* Set `state.previous_epoch_calculation_slot = state.current_epoch_calculation_slot`
* Set `state.previous_epoch_start_shard = state.current_epoch_start_shard`
* Let `epochs_since_last_registry_change = (state.slot - state.validator_registry_latest_change_slot) // EPOCH_LENGTH`.
* If `epochs_since_last_registry_change` is an exact power of 2, set `state.current_epoch_calculation_slot = state.slot` and `state.current_epoch_randao_mix = state.latest_randao_mixes[(state.current_epoch_calculation_slot - SEED_LOOKAHEAD) % LATEST_RANDAO_MIXES_LENGTH]`. Note that `state.current_epoch_start_shard` is left unchanged.

Regardless of whether or not a validator set change happens, run the following:

```python
def process_penalties_and_exits(state: BeaconState) -> None:
    # The active validators
    active_validator_indices = get_active_validator_indices(state.validator_registry, state.slot)
    # The total effective balance of active validators
    total_balance = sum([get_effective_balance(state, i) for i in active_validator_indices])

    for index, validator in enumerate(state.validator_registry):
        if (state.slot // EPOCH_LENGTH) == (validator.penalized_slot // EPOCH_LENGTH) + LATEST_PENALIZED_EXIT_LENGTH // 2:
            e = (state.slot // EPOCH_LENGTH) % LATEST_PENALIZED_EXIT_LENGTH
            total_at_start = state.latest_penalized_exit_balances[(e + 1) % LATEST_PENALIZED_EXIT_LENGTH]
            total_at_end = state.latest_penalized_exit_balances[e]
            total_penalties = total_at_end - total_at_start
            penalty = get_effective_balance(state, index) * min(total_penalties * 3, total_balance) // total_balance
            state.validator_balances[index] -= penalty

    def eligible(index):
        validator = state.validator_registry[index]
        if validator.penalized_slot <= state.slot:
            PENALIZED_WITHDRAWAL_TIME = LATEST_PENALIZED_EXIT_LENGTH * EPOCH_LENGTH // 2
            return state.slot >= validator.penalized_slot + PENALIZED_WITHDRAWAL_TIME
        else:
            return state.slot >= validator.exit_slot + MIN_VALIDATOR_WITHDRAWAL_TIME

    all_indices = list(range(len(state.validator_registry)))
    eligible_indices = filter(eligible, all_indices)
    sorted_indices = sorted(eligible_indices, key=lambda index: state.validator_registry[index].exit_count)
    withdrawn_so_far = 0
    for index in sorted_indices:
        prepare_validator_for_withdrawal(state, index)
        withdrawn_so_far += 1
        if withdrawn_so_far >= MAX_WITHDRAWALS_PER_EPOCH:
            break
```

### Final updates

* Let `e = state.slot // EPOCH_LENGTH`. Set `state.latest_penalized_exit_balances[(e+1) % LATEST_PENALIZED_EXIT_LENGTH] = state.latest_penalized_exit_balances[e % LATEST_PENALIZED_EXIT_LENGTH]`
* Remove any `attestation` in `state.latest_attestations` such that `attestation.data.slot < state.slot - EPOCH_LENGTH`.

## State root processing

Verify `block.state_root == hash_tree_root(state)` if there exists a `block` for the slot being processed.

# References

This section is divided into Normative and Informative references.  Normative references are those that must be read in order to implement this specification, while Informative references are merely that, information.  An example of the former might be the details of a required consensus algorithm, and an example of the latter might be a pointer to research that demonstrates why a particular consensus algorithm might be better suited for inclusion in the standard than another.

## Normative

## Informative
<a id="ref-casper-ffg"></a> _**casper-ffg**_  
 &nbsp; _Casper the Friendly Finality Gadget_. V. Buterin and V. Griffith. URL: https://arxiv.org/abs/1710.09437

<a id="ref-python-poc"></a> _**python-poc**_  
 &nbsp; _Python proof-of-concept implementation_. Ethereum Foundation. URL: https://github.com/ethereum/beacon_chain

# Copyright
Copyright and related rights waived via [CC0](https://creativecommons.org/publicdomain/zero/1.0/).<|MERGE_RESOLUTION|>--- conflicted
+++ resolved
@@ -1009,16 +1009,10 @@
 
     # Find the committee in the list with the desired shard
     shard_committees = get_shard_committees_at_slot(state, attestation_data.slot)
-<<<<<<< HEAD
     
     assert attestation.shard in [shard for _, shard in shard_committees]
     shard_committee = [committee for committee, shard in shard_committees if shard == attestation_data.shard][0]
-    
-    assert len(participation_bitfield) == ceil_div8(len(shard_committee))
-=======
-    shard_committee = [x for x in shard_committees if x.shard == attestation_data.shard][0]
-    assert len(participation_bitfield) == (len(shard_committee.committee) + 7) // 8
->>>>>>> d9c6ad90
+    assert len(participation_bitfield) == (len(committee) + 7) // 8
 
     # Find the participating attesters in the committee
     participants = []
