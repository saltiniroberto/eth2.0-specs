# Ethereum 2.0 Phase 0 -- The Beacon Chain

**NOTICE**: This document is a work in progress for researchers and implementers. It reflects recent spec changes and takes precedence over the Python proof-of-concept implementation [[python-poc]](#ref-python-poc).

## Table of contents
<!-- TOC -->

- [Ethereum 2.0 Phase 0 -- The Beacon Chain](#ethereum-20-phase-0----the-beacon-chain)
    - [Table of contents](#table-of-contents)
    - [Introduction](#introduction)
    - [Notation](#notation)
    - [Terminology](#terminology)
    - [Constants](#constants)
        - [Misc](#misc)
        - [Deposit contract](#deposit-contract)
        - [Gwei values](#gwei-values)
        - [Initial values](#initial-values)
        - [Time parameters](#time-parameters)
        - [State list lengths](#state-list-lengths)
        - [Reward and penalty quotients](#reward-and-penalty-quotients)
        - [Max operations per block](#max-operations-per-block)
        - [Signature domains](#signature-domains)
    - [Data structures](#data-structures)
        - [Misc dependencies](#misc-dependencies)
            - [`Fork`](#fork)
            - [`Crosslink`](#crosslink)
            - [`Eth1Data`](#eth1data)
            - [`AttestationData`](#attestationdata)
            - [`AttestationDataAndCustodyBit`](#attestationdataandcustodybit)
            - [`IndexedAttestation`](#indexedattestation)
            - [`DepositData`](#depositdata)
            - [`BeaconBlockHeader`](#beaconblockheader)
            - [`Validator`](#validator)
            - [`PendingAttestation`](#pendingattestation)
            - [`HistoricalBatch`](#historicalbatch)
        - [Beacon operations](#beacon-operations)
            - [`ProposerSlashing`](#proposerslashing)
            - [`AttesterSlashing`](#attesterslashing)
            - [`Attestation`](#attestation)
            - [`Deposit`](#deposit)
            - [`VoluntaryExit`](#voluntaryexit)
            - [`Transfer`](#transfer)
        - [Beacon blocks](#beacon-blocks)
            - [`BeaconBlockBody`](#beaconblockbody)
            - [`BeaconBlock`](#beaconblock)
        - [Beacon state](#beacon-state)
            - [`BeaconState`](#beaconstate)
    - [Custom Types](#custom-types)
    - [Helper functions](#helper-functions)
        - [`xor`](#xor)
        - [`hash`](#hash)
        - [`hash_tree_root`](#hash_tree_root)
        - [`signing_root`](#signing_root)
        - [`get_temporary_block_header`](#get_temporary_block_header)
        - [`slot_to_epoch`](#slot_to_epoch)
        - [`get_previous_epoch`](#get_previous_epoch)
        - [`get_current_epoch`](#get_current_epoch)
        - [`get_epoch_start_slot`](#get_epoch_start_slot)
        - [`is_active_validator`](#is_active_validator)
        - [`is_slashable_validator`](#is_slashable_validator)
        - [`get_active_validator_indices`](#get_active_validator_indices)
        - [`get_balance`](#get_balance)
        - [`set_balance`](#set_balance)
        - [`increase_balance`](#increase_balance)
        - [`decrease_balance`](#decrease_balance)
        - [`get_permuted_index`](#get_permuted_index)
        - [`get_split_offset`](#get_split_offset)
        - [`get_epoch_committee_count`](#get_epoch_committee_count)
        - [`get_shard_delta`](#get_shard_delta)
        - [`compute_committee`](#compute_committee)
        - [`get_crosslink_committees_at_slot`](#get_crosslink_committees_at_slot)
        - [`get_block_root`](#get_block_root)
        - [`get_state_root`](#get_state_root)
        - [`get_randao_mix`](#get_randao_mix)
        - [`get_active_index_root`](#get_active_index_root)
        - [`generate_seed`](#generate_seed)
        - [`get_beacon_proposer_index`](#get_beacon_proposer_index)
        - [`verify_merkle_branch`](#verify_merkle_branch)
        - [`get_crosslink_committee_for_attestation`](#get_crosslink_committee_for_attestation)
        - [`get_attestation_participants`](#get_attestation_participants)
        - [`int_to_bytes1`, `int_to_bytes2`, ...](#int_to_bytes1-int_to_bytes2-)
        - [`bytes_to_int`](#bytes_to_int)
        - [`get_effective_balance`](#get_effective_balance)
        - [`get_total_balance`](#get_total_balance)
        - [`get_fork_version`](#get_fork_version)
        - [`get_domain`](#get_domain)
        - [`get_bitfield_bit`](#get_bitfield_bit)
        - [`verify_bitfield`](#verify_bitfield)
        - [`convert_to_indexed`](#convert_to_indexed)
        - [`verify_indexed_attestation`](#verify_indexed_attestation)
        - [`is_double_vote`](#is_double_vote)
        - [`is_surround_vote`](#is_surround_vote)
        - [`integer_squareroot`](#integer_squareroot)
        - [`get_delayed_activation_exit_epoch`](#get_delayed_activation_exit_epoch)
        - [`get_churn_limit`](#get_churn_limit)
        - [`bls_verify`](#bls_verify)
        - [`bls_verify_multiple`](#bls_verify_multiple)
        - [`bls_aggregate_pubkeys`](#bls_aggregate_pubkeys)
        - [Routines for updating validator status](#routines-for-updating-validator-status)
            - [`activate_validator`](#activate_validator)
            - [`initiate_validator_exit`](#initiate_validator_exit)
            - [`slash_validator`](#slash_validator)
    - [Ethereum 1.0 deposit contract](#ethereum-10-deposit-contract)
        - [Deposit arguments](#deposit-arguments)
        - [Withdrawal credentials](#withdrawal-credentials)
        - [`Deposit` logs](#deposit-logs)
        - [`Eth2Genesis` log](#eth2genesis-log)
        - [Vyper code](#vyper-code)
    - [On genesis](#on-genesis)
    - [Beacon chain processing](#beacon-chain-processing)
        - [Beacon chain fork choice rule](#beacon-chain-fork-choice-rule)
    - [Beacon chain state transition function](#beacon-chain-state-transition-function)
        - [State caching](#state-caching)
        - [Per-epoch processing](#per-epoch-processing)
            - [Helper functions](#helper-functions-1)
            - [Justification](#justification)
            - [Crosslinks](#crosslinks)
            - [Rewards and penalties](#rewards-and-penalties)
                - [Justification and finalization](#justification-and-finalization)
                - [Crosslinks](#crosslinks-1)
            - [Apply rewards](#apply-rewards)
            - [Balance-driven status transitions](#balance-driven-status-transitions)
            - [Activation queue and start shard](#activation-queue-and-start-shard)
            - [Slashings](#slashings)
            - [Final updates](#final-updates)
        - [Per-slot processing](#per-slot-processing)
        - [Per-block processing](#per-block-processing)
            - [Block header](#block-header)
            - [RANDAO](#randao)
            - [Eth1 data](#eth1-data-1)
            - [Operations](#operations)
                - [Proposer slashings](#proposer-slashings)
                - [Attester slashings](#attester-slashings)
                - [Attestations](#attestations)
                - [Deposits](#deposits)
                - [Voluntary exits](#voluntary-exits)
                - [Transfers](#transfers)
            - [State root verification](#state-root-verification)

<!-- /TOC -->

## Introduction

This document represents the specification for Phase 0 of Ethereum 2.0 -- The Beacon Chain.

At the core of Ethereum 2.0 is a system chain called the "beacon chain". The beacon chain stores and manages the registry of [validators](#dfn-validator). In the initial deployment phases of Ethereum 2.0, the only mechanism to become a [validator](#dfn-validator) is to make a one-way ETH transaction to a deposit contract on Ethereum 1.0. Activation as a [validator](#dfn-validator) happens when Ethereum 1.0 deposit receipts are processed by the beacon chain, the activation balance is reached, and a queuing process is completed. Exit is either voluntary or done forcibly as a penalty for misbehavior.

The primary source of load on the beacon chain is "attestations". Attestations are simultaneously availability votes for a shard block and proof-of-stake votes for a beacon block. A sufficient number of attestations for the same shard block create a "crosslink", confirming the shard segment up to that shard block into the beacon chain. Crosslinks also serve as infrastructure for asynchronous cross-shard communication.

## Notation

Code snippets appearing in `this style` are to be interpreted as Python code.

## Terminology

* **Validator** <a id="dfn-validator"></a> - a registered participant in the beacon chain. You can become one by sending ether into the Ethereum 1.0 deposit contract.
* **Active validator** <a id="dfn-active-validator"></a> - an active participant in the Ethereum 2.0 consensus invited to, among other things, propose and attest to blocks and vote for crosslinks.
* **Committee** - a (pseudo-) randomly sampled subset of [active validators](#dfn-active-validator). When a committee is referred to collectively, as in "this committee attests to X", this is assumed to mean "some subset of that committee that contains enough [validators](#dfn-validator) that the protocol recognizes it as representing the committee".
* **Proposer** - the [validator](#dfn-validator) that creates a beacon chain block.
* **Attester** - a [validator](#dfn-validator) that is part of a committee that needs to sign off on a beacon chain block while simultaneously creating a link (crosslink) to a recent shard block on a particular shard chain.
* **Beacon chain** - the central PoS chain that is the base of the sharding system.
* **Shard chain** - one of the chains on which user transactions take place and account data is stored.
* **Block root** - a 32-byte Merkle root of a beacon chain block or shard chain block. Previously called "block hash".
* **Crosslink** - a set of signatures from a committee attesting to a block in a shard chain that can be included into the beacon chain. Crosslinks are the main means by which the beacon chain "learns about" the updated state of shard chains.
* **Slot** - a period during which one proposer has the ability to create a beacon chain block and some attesters have the ability to make attestations.
* **Epoch** - an aligned span of slots during which all [validators](#dfn-validator) get exactly one chance to make an attestation.
* **Finalized**, **justified** - see the [Casper FFG paper](https://arxiv.org/abs/1710.09437).
* **Withdrawal period** - the number of slots between a [validator](#dfn-validator) exit and the [validator](#dfn-validator) balance being withdrawable.
* **Genesis time** - the Unix time of the genesis beacon chain block at slot 0.

## Constants

Note: the default mainnet values for the constants are included here for spec-design purposes.
The different configurations for mainnet, testnets, and yaml-based testing can be found in the `configs/constant_presets/` directory.
These configurations are updated for releases, but may be out of sync during `dev` changes.

### Misc

| Name | Value |
| - | - |
| `SHARD_COUNT` | `2**10` (= 1,024) |
| `TARGET_COMMITTEE_SIZE` | `2**7` (= 128) |
| `MAX_ATTESTATION_PARTICIPANTS` | `2**12` (= 4,096) |
| `MIN_PER_EPOCH_CHURN_LIMIT` | `2**2` (= 4) |
| `CHURN_LIMIT_QUOTIENT` | `2**16` (= 65,536) |
| `SHUFFLE_ROUND_COUNT` | 90 |

* For the safety of crosslinks `TARGET_COMMITTEE_SIZE` exceeds [the recommended minimum committee size of 111](https://vitalik.ca/files/Ithaca201807_Sharding.pdf); with sufficient active validators (at least `SLOTS_PER_EPOCH * TARGET_COMMITTEE_SIZE`), the shuffling algorithm ensures committee sizes of at least `TARGET_COMMITTEE_SIZE`. (Unbiasable randomness with a Verifiable Delay Function (VDF) will improve committee robustness and lower the safe minimum committee size.)

### Deposit contract

| Name | Value |
| - | - |
| `DEPOSIT_CONTRACT_ADDRESS` | **TBD** |
| `DEPOSIT_CONTRACT_TREE_DEPTH` | `2**5` (= 32) |

### Gwei values

| Name | Value | Unit |
| - | - | :-: |
| `MIN_DEPOSIT_AMOUNT` | `2**0 * 10**9` (= 1,000,000,000) | Gwei |
| `MAX_EFFECTIVE_BALANCE` | `2**5 * 10**9` (= 32,000,000,000) | Gwei |
| `EJECTION_BALANCE` | `2**4 * 10**9` (= 16,000,000,000) | Gwei |
| `HIGH_BALANCE_INCREMENT` | `2**0 * 10**9` (= 1,000,000,000) | Gwei |

### Initial values

| Name | Value |
| - | - |
| `GENESIS_FORK_VERSION` | `int_to_bytes4(0)` |
| `GENESIS_SLOT` | `2**32` |
| `GENESIS_EPOCH` | `slot_to_epoch(GENESIS_SLOT)` |
| `GENESIS_START_SHARD` | `0` |
| `FAR_FUTURE_EPOCH` | `2**64 - 1` |
| `ZERO_HASH` | `int_to_bytes32(0)` |
| `EMPTY_SIGNATURE` | `int_to_bytes96(0)` |
| `BLS_WITHDRAWAL_PREFIX_BYTE` | `int_to_bytes1(0)` |

* `GENESIS_SLOT` should be at least as large in terms of time as the largest of the time parameters or state list lengths below (ie. it should be at least as large as any value measured in slots, and at least `SLOTS_PER_EPOCH` times as large as any value measured in epochs).

### Time parameters

| Name | Value | Unit | Duration |
| - | - | :-: | :-: |
| `SECONDS_PER_SLOT` | `6` | seconds | 6 seconds |
| `MIN_ATTESTATION_INCLUSION_DELAY` | `2**2` (= 4) | slots | 24 seconds |
| `SLOTS_PER_EPOCH` | `2**6` (= 64) | slots | 6.4 minutes |
| `MIN_SEED_LOOKAHEAD` | `2**0` (= 1) | epochs | 6.4 minutes |
| `ACTIVATION_EXIT_DELAY` | `2**2` (= 4) | epochs | 25.6 minutes |
| `SLOTS_PER_ETH1_VOTING_PERIOD` | `2**10` (= 1,024) | slots | ~1.7 hours |
| `SLOTS_PER_HISTORICAL_ROOT` | `2**13` (= 8,192) | slots | ~13 hours |
| `MIN_VALIDATOR_WITHDRAWABILITY_DELAY` | `2**8` (= 256) | epochs | ~27 hours |
| `PERSISTENT_COMMITTEE_PERIOD` | `2**11` (= 2,048)  | epochs | 9 days  |
| `MAX_CROSSLINK_EPOCHS` | `2**6` (= 64) | epochs | ~7 hours |

* `MAX_CROSSLINK_EPOCHS` should be a small constant times `SHARD_COUNT // SLOTS_PER_EPOCH`

### State list lengths

| Name | Value | Unit | Duration |
| - | - | :-: | :-: |
| `LATEST_RANDAO_MIXES_LENGTH` | `2**13` (= 8,192) | epochs | ~36 days |
| `LATEST_ACTIVE_INDEX_ROOTS_LENGTH` | `2**13` (= 8,192) | epochs | ~36 days |
| `LATEST_SLASHED_EXIT_LENGTH` | `2**13` (= 8,192) | epochs | ~36 days |

### Reward and penalty quotients

| Name | Value |
| - | - |
| `BASE_REWARD_QUOTIENT` | `2**5` (= 32) |
| `WHISTLEBLOWING_REWARD_QUOTIENT` | `2**9` (= 512) |
| `PROPOSER_REWARD_QUOTIENT` | `2**3` (= 8) |
| `INACTIVITY_PENALTY_QUOTIENT` | `2**24` (= 16,777,216) |
| `MIN_PENALTY_QUOTIENT` | `2**5` (= 32) |

* The `BASE_REWARD_QUOTIENT` parameter dictates the per-epoch reward. It corresponds to ~2.54% annual interest assuming 10 million participating ETH in every epoch.
* The `INACTIVITY_PENALTY_QUOTIENT` equals `INVERSE_SQRT_E_DROP_TIME**2` where `INVERSE_SQRT_E_DROP_TIME := 2**12 epochs` (~18 days) is the time it takes the inactivity penalty to reduce the balance of non-participating [validators](#dfn-validator) to about `1/sqrt(e) ~= 60.6%`. Indeed, the balance retained by offline [validators](#dfn-validator) after `n` epochs is about `(1 - 1/INACTIVITY_PENALTY_QUOTIENT)**(n**2/2)` so after `INVERSE_SQRT_E_DROP_TIME` epochs it is roughly `(1 - 1/INACTIVITY_PENALTY_QUOTIENT)**(INACTIVITY_PENALTY_QUOTIENT/2) ~= 1/sqrt(e)`.

### Max operations per block

| Name | Value |
| - | - |
| `MAX_PROPOSER_SLASHINGS` | `2**4` (= 16) |
| `MAX_ATTESTER_SLASHINGS` | `2**0` (= 1) |
| `MAX_ATTESTATIONS` | `2**7` (= 128) |
| `MAX_DEPOSITS` | `2**4` (= 16) |
| `MAX_VOLUNTARY_EXITS` | `2**4` (= 16) |
| `MAX_TRANSFERS` | `2**4` (= 16) |

### Signature domains

| Name | Value |
| - | - |
| `DOMAIN_BEACON_BLOCK` | `0` |
| `DOMAIN_RANDAO` | `1` |
| `DOMAIN_ATTESTATION` | `2` |
| `DOMAIN_DEPOSIT` | `3` |
| `DOMAIN_VOLUNTARY_EXIT` | `4` |
| `DOMAIN_TRANSFER` | `5` |

## Data structures

The following data structures are defined as [SimpleSerialize (SSZ)](../simple-serialize.md) objects.

The types are defined topologically to aid in facilitating an executable version of the spec.

### Misc dependencies

#### `Fork`

```python
{
    # Previous fork version
    'previous_version': 'bytes4',
    # Current fork version
    'current_version': 'bytes4',
    # Fork epoch number
    'epoch': 'uint64',
}
```

#### `Crosslink`

```python
{
    # Epoch number
    'epoch': 'uint64',
    # Shard data since the previous crosslink
    'crosslink_data_root': 'bytes32',
}
```

#### `Eth1Data`

```python
{
    # Root of the deposit tree
    'deposit_root': 'bytes32',
    # Total number of deposits
    'deposit_count': 'uint64',
    # Block hash
    'block_hash': 'bytes32',
}
```

#### `AttestationData`

```python
{
    # LMD GHOST vote
    'slot': 'uint64',
    'beacon_block_root': 'bytes32',

    # FFG vote
    'source_epoch': 'uint64',
    'source_root': 'bytes32',
    'target_root': 'bytes32',

    # Crosslink vote
    'shard': 'uint64',
    'previous_crosslink': Crosslink,
    'crosslink_data_root': 'bytes32',
}
```

#### `AttestationDataAndCustodyBit`

```python
{
    # Attestation data
    'data': AttestationData,
    # Custody bit
    'custody_bit': 'bool',
}
```

#### `IndexedAttestation`

```python
{
    # Validator indices
    'custody_bit_0_indices': ['uint64'],
    'custody_bit_1_indices': ['uint64'],
    # Attestation data
    'data': AttestationData,
    # Aggregate signature
    'aggregate_signature': 'bytes96',
}
```

#### `DepositData`

```python
{
    # BLS pubkey
    'pubkey': 'bytes48',
    # Withdrawal credentials
    'withdrawal_credentials': 'bytes32',
    # Amount in Gwei
    'amount': 'uint64',
    # Container self-signature
    'proof_of_possession': 'bytes96',
}
```

#### `BeaconBlockHeader`

```python
{
    'slot': 'uint64',
    'previous_block_root': 'bytes32',
    'state_root': 'bytes32',
    'block_body_root': 'bytes32',
    'signature': 'bytes96',
}
```
#### `Validator`

```python
{
    # BLS public key
    'pubkey': 'bytes48',
    # Withdrawal credentials
    'withdrawal_credentials': 'bytes32',
    # Epoch when became eligible for activation
    'activation_eligibility_epoch': 'uint64',
    # Epoch when validator activated
    'activation_epoch': 'uint64',
    # Epoch when validator exited
    'exit_epoch': 'uint64',
    # Epoch when validator is eligible to withdraw
    'withdrawable_epoch': 'uint64',
    # Was the validator slashed
    'slashed': 'bool',
    # Rounded balance
    'high_balance': 'uint64'
}
```

#### `PendingAttestation`

```python
{
    # Attester aggregation bitfield
    'aggregation_bitfield': 'bytes',
    # Attestation data
    'data': AttestationData,
    # Custody bitfield
    'custody_bitfield': 'bytes',
    # Inclusion slot
    'inclusion_slot': 'uint64',
}
```

#### `HistoricalBatch`

```python
{
    # Block roots
    'block_roots': ['bytes32', SLOTS_PER_HISTORICAL_ROOT],
    # State roots
    'state_roots': ['bytes32', SLOTS_PER_HISTORICAL_ROOT],
}
```

### Beacon operations

#### `ProposerSlashing`

```python
{
    # Proposer index
    'proposer_index': 'uint64',
    # First block header
    'header_1': BeaconBlockHeader,
    # Second block header
    'header_2': BeaconBlockHeader,
}
```

#### `AttesterSlashing`

```python
{
    # First attestation
    'attestation_1': IndexedAttestation,
    # Second attestation
    'attestation_2': IndexedAttestation,
}
```

#### `Attestation`

```python
{
    # Attester aggregation bitfield
    'aggregation_bitfield': 'bytes',
    # Attestation data
    'data': AttestationData,
    # Custody bitfield
    'custody_bitfield': 'bytes',
    # BLS aggregate signature
    'aggregate_signature': 'bytes96',
}
```

#### `Deposit`

```python
{
    # Branch in the deposit tree
    'proof': ['bytes32', DEPOSIT_CONTRACT_TREE_DEPTH],
    # Index in the deposit tree
    'index': 'uint64',
    # Data
    'data': DepositData,
}
```

#### `VoluntaryExit`

```python
{
    # Minimum epoch for processing exit
    'epoch': 'uint64',
    # Index of the exiting validator
    'validator_index': 'uint64',
    # Validator signature
    'signature': 'bytes96',
}
```

#### `Transfer`

```python
{
    # Sender index
    'sender': 'uint64',
    # Recipient index
    'recipient': 'uint64',
    # Amount in Gwei
    'amount': 'uint64',
    # Fee in Gwei for block proposer
    'fee': 'uint64',
    # Inclusion slot
    'slot': 'uint64',
    # Sender withdrawal pubkey
    'pubkey': 'bytes48',
    # Sender signature
    'signature': 'bytes96',
}
```

### Beacon blocks

#### `BeaconBlockBody`

```python
{
    'randao_reveal': 'bytes96',
    'eth1_data': Eth1Data,
    'proposer_slashings': [ProposerSlashing],
    'attester_slashings': [AttesterSlashing],
    'attestations': [Attestation],
    'deposits': [Deposit],
    'voluntary_exits': [VoluntaryExit],
    'transfers': [Transfer],
}
```

#### `BeaconBlock`

```python
{
    # Header
    'slot': 'uint64',
    'previous_block_root': 'bytes32',
    'state_root': 'bytes32',
    'body': BeaconBlockBody,
    'signature': 'bytes96',
}
```

### Beacon state

#### `BeaconState`

```python
{
    # Misc
    'slot': 'uint64',
    'genesis_time': 'uint64',
    'fork': Fork,  # For versioning hard forks

    # Validator registry
    'validator_registry': [Validator],
    'balances': ['uint64'],

    # Randomness and committees
    'latest_randao_mixes': ['bytes32', LATEST_RANDAO_MIXES_LENGTH],
    'latest_start_shard': 'uint64',
    
    # Finality
    'previous_epoch_attestations': [PendingAttestation],
    'current_epoch_attestations': [PendingAttestation],
    'previous_justified_epoch': 'uint64',
    'current_justified_epoch': 'uint64',
    'previous_justified_root': 'bytes32',
    'current_justified_root': 'bytes32',
    'justification_bitfield': 'uint64',
    'finalized_epoch': 'uint64',
    'finalized_root': 'bytes32',

    # Recent state
    'latest_crosslinks': [Crosslink, SHARD_COUNT],
    'latest_block_roots': ['bytes32', SLOTS_PER_HISTORICAL_ROOT],
    'latest_state_roots': ['bytes32', SLOTS_PER_HISTORICAL_ROOT],
    'latest_active_index_roots': ['bytes32', LATEST_ACTIVE_INDEX_ROOTS_LENGTH],
    'latest_slashed_balances': ['uint64', LATEST_SLASHED_EXIT_LENGTH],  # Balances slashed at every withdrawal period
    'latest_block_header': BeaconBlockHeader,  # `latest_block_header.state_root == ZERO_HASH` temporarily
    'historical_roots': ['bytes32'],

    # Ethereum 1.0 chain data
    'latest_eth1_data': Eth1Data,
    'eth1_data_votes': [Eth1Data],
    'deposit_index': 'uint64',
}
```

## Custom Types

We define the following Python custom types for type hinting and readability:

| Name | SSZ equivalent | Description |
| - | - | - |
| `Slot` | `uint64` | a slot number |
| `Epoch` | `uint64` | an epoch number |
| `Shard` | `uint64` | a shard number |
| `ValidatorIndex` | `uint64` | a validator registry index |
| `Gwei` | `uint64` | an amount in Gwei |
| `Bytes32` | `bytes32` | 32 bytes of binary data |
| `BLSPubkey` | `bytes48` | a BLS12-381 public key |
| `BLSSignature` | `bytes96` | a BLS12-381 signature |

## Helper functions

Note: The definitions below are for specification purposes and are not necessarily optimal implementations.

### `xor`

```python
def xor(bytes1: Bytes32, bytes2: Bytes32) -> Bytes32:
    return bytes(a ^ b for a, b in zip(bytes1, bytes2))
```

### `hash`

The `hash` function is SHA256.

Note: We aim to migrate to a S[T/N]ARK-friendly hash function in a future Ethereum 2.0 deployment phase.

### `hash_tree_root`

`def hash_tree_root(object: SSZSerializable) -> Bytes32` is a function for hashing objects into a single root utilizing a hash tree structure. `hash_tree_root` is defined in the [SimpleSerialize spec](../simple-serialize.md#merkleization).

### `signing_root`

`def signing_root(object: SSZContainer) -> Bytes32` is a function defined in the [SimpleSerialize spec](../simple-serialize.md#self-signed-containers) to compute signing messages.

### `get_temporary_block_header`

```python
def get_temporary_block_header(block: BeaconBlock) -> BeaconBlockHeader:
    """
    Return the block header corresponding to a block with ``state_root`` set to ``ZERO_HASH``. 
    """
    return BeaconBlockHeader(
        slot=block.slot,
        previous_block_root=block.previous_block_root,
        state_root=ZERO_HASH,
        block_body_root=hash_tree_root(block.body),
        # signing_root(block) is used for block id purposes so signature is a stub
        signature=EMPTY_SIGNATURE,
    )
```

### `slot_to_epoch`

```python
def slot_to_epoch(slot: Slot) -> Epoch:
    """
    Return the epoch number of the given ``slot``.
    """
    return slot // SLOTS_PER_EPOCH
```

### `get_previous_epoch`

```python
def get_previous_epoch(state: BeaconState) -> Epoch:
    """`
    Return the previous epoch of the given ``state``.
    """
    return get_current_epoch(state) - 1
```

### `get_current_epoch`

```python
def get_current_epoch(state: BeaconState) -> Epoch:
    """
    Return the current epoch of the given ``state``.
    """
    return slot_to_epoch(state.slot)
```

### `get_epoch_start_slot`

```python
def get_epoch_start_slot(epoch: Epoch) -> Slot:
    """
    Return the starting slot of the given ``epoch``.
    """
    return epoch * SLOTS_PER_EPOCH
```

### `is_active_validator`
```python
def is_active_validator(validator: Validator, epoch: Epoch) -> bool:
    """
    Check if ``validator`` is active.
    """
    return validator.activation_epoch <= epoch < validator.exit_epoch
```

### `is_slashable_validator`
```python
def is_slashable_validator(validator: Validator, epoch: Epoch) -> bool:
    """
    Check if ``validator`` is slashable.
    """
    return (
        validator.activation_epoch <= epoch < validator.withdrawable_epoch and
        validator.slashed is False
    )
```

### `get_active_validator_indices`

```python
def get_active_validator_indices(state: BeaconState, epoch: Epoch) -> List[ValidatorIndex]:
    """
    Get active validator indices at ``epoch``.
    """
    return [i for i, v in enumerate(state.validator_registry) if is_active_validator(v, epoch)]
```

### `get_balance`

```python
def get_balance(state: BeaconState, index: ValidatorIndex) -> Gwei:
    """
    Return the balance for a validator with the given ``index``.
    """
    return state.balances[index]
```

### `set_balance`

```python
def set_balance(state: BeaconState, index: ValidatorIndex, balance: Gwei) -> None:
    """
    Set the balance for a validator with the given ``index`` in both ``BeaconState``
    and validator's rounded balance ``high_balance``.
    """
    validator = state.validator_registry[index]
    HALF_INCREMENT = HIGH_BALANCE_INCREMENT // 2
    if validator.high_balance > balance or validator.high_balance + 3 * HALF_INCREMENT < balance:
        validator.high_balance = balance - balance % HIGH_BALANCE_INCREMENT
    state.balances[index] = balance
```

### `increase_balance`

```python
def increase_balance(state: BeaconState, index: ValidatorIndex, delta: Gwei) -> None:
    """
    Increase the balance for a validator with the given ``index`` by ``delta``.
    """
    set_balance(state, index, get_balance(state, index) + delta)
```

### `decrease_balance`

```python
def decrease_balance(state: BeaconState, index: ValidatorIndex, delta: Gwei) -> None:
    """
    Decrease the balance for a validator with the given ``index`` by ``delta``.
    Set to ``0`` when underflow.
    """
    current_balance = get_balance(state, index)
    set_balance(state, index, current_balance - delta if current_balance >= delta else 0)
```

### `get_permuted_index`

```python
def get_permuted_index(index: int, list_size: int, seed: Bytes32) -> int:
    """
    Return `p(index)` in a pseudorandom permutation `p` of `0...list_size - 1` with ``seed`` as entropy.

    Utilizes 'swap or not' shuffling found in
    https://link.springer.com/content/pdf/10.1007%2F978-3-642-32009-5_1.pdf
    See the 'generalized domain' algorithm on page 3.
    """
    assert index < list_size
    assert list_size <= 2**40
    
    for round in range(SHUFFLE_ROUND_COUNT):
        pivot = bytes_to_int(hash(seed + int_to_bytes1(round))[0:8]) % list_size
        flip = (pivot - index) % list_size
        position = max(index, flip)
        source = hash(seed + int_to_bytes1(round) + int_to_bytes4(position // 256))
        byte = source[(position % 256) // 8]
        bit = (byte >> (position % 8)) % 2
        index = flip if bit else index

    return index
```

### `get_split_offset`

```python
def get_split_offset(list_size: int, chunks: int, index: int) -> int:
    """
    Returns a value such that for a list L, chunk count k and index i,
    split(L, k)[i] == L[get_split_offset(len(L), k, i): get_split_offset(len(L), k, i+1)]
    """
    return (list_size * index) // chunks
```

### `get_epoch_committee_count`

```python
def get_epoch_committee_count(state: BeaconState, epoch: Epoch) -> int:
    """
    Return the number of committees in one epoch.
    """
    active_validators = get_active_validator_indices(state, epoch)
    return max(
        1,
        min(
            SHARD_COUNT // SLOTS_PER_EPOCH,
            len(active_validators) // SLOTS_PER_EPOCH // TARGET_COMMITTEE_SIZE,
        )
    ) * SLOTS_PER_EPOCH
```

### `get_shard_delta`

```python
def get_shard_delta(state: BeaconState, epoch: Epoch) -> int:
    return min(get_epoch_committee_count(state, epoch), SHARD_COUNT - SHARD_COUNT // SLOTS_PER_EPOCH)
```

### `compute_committee`

```python
def compute_committee(validator_indices: List[ValidatorIndex],
                      seed: Bytes32,
                      index: int,
                      total_committees: int) -> List[ValidatorIndex]:
    """
    Return the ``index``'th shuffled committee out of a total ``total_committees``
    using ``validator_indices`` and ``seed``.
    """
    start_offset = get_split_offset(len(validator_indices), total_committees, index)
    end_offset = get_split_offset(len(validator_indices), total_committees, index + 1)
    return [
        validator_indices[get_permuted_index(i, len(validator_indices), seed)]
        for i in range(start_offset, end_offset)
    ]
```

**Note**: this definition and the next few definitions are highly inefficient as algorithms, as they re-calculate many sub-expressions. Production implementations are expected to appropriately use caching/memoization to avoid redoing work.

### `get_crosslink_committees_at_slot`

```python
def get_crosslink_committees_at_slot(state: BeaconState,
                                     slot: Slot) -> List[Tuple[List[ValidatorIndex], Shard]]:
    """
    Return the list of ``(committee, shard)`` tuples for the ``slot``.
    """
    epoch = slot_to_epoch(slot)
    current_epoch = get_current_epoch(state)
    previous_epoch = get_previous_epoch(state)
    next_epoch = current_epoch + 1

    assert previous_epoch <= epoch <= next_epoch
    indices = get_active_validator_indices(state, epoch)

    if epoch == current_epoch:
        start_shard = state.latest_start_shard
    elif epoch == previous_epoch:
        previous_shard_delta = get_shard_delta(state, previous_epoch)
        start_shard = (state.latest_start_shard - previous_shard_delta) % SHARD_COUNT
    elif epoch == next_epoch:
        current_shard_delta = get_shard_delta(state, current_epoch)
        start_shard = (state.latest_start_shard + current_shard_delta) % SHARD_COUNT

    committees_per_epoch = get_epoch_committee_count(state, epoch)
    committees_per_slot = committees_per_epoch // SLOTS_PER_EPOCH
    offset = slot % SLOTS_PER_EPOCH
    slot_start_shard = (start_shard + committees_per_slot * offset) % SHARD_COUNT
    seed = generate_seed(state, epoch)

    return [
        (
            compute_committee(indices, seed, committees_per_slot * offset + i, committees_per_epoch),
            (slot_start_shard + i) % SHARD_COUNT,
        )
        for i in range(committees_per_slot)
    ]
```

### `get_block_root`

```python
def get_block_root(state: BeaconState,
                   slot: Slot) -> Bytes32:
    """
    Return the block root at a recent ``slot``.
    """
    assert slot < state.slot <= slot + SLOTS_PER_HISTORICAL_ROOT
    return state.latest_block_roots[slot % SLOTS_PER_HISTORICAL_ROOT]
```

`get_block_root(_, s)` should always return `hash_tree_root` of the block in the beacon chain at slot `s`, and `get_crosslink_committees_at_slot(_, s)` should not change unless the [validator](#dfn-validator) registry changes.

### `get_state_root`

```python
def get_state_root(state: BeaconState,
                   slot: Slot) -> Bytes32:
    """
    Return the state root at a recent ``slot``.
    """
    assert slot < state.slot <= slot + SLOTS_PER_HISTORICAL_ROOT
    return state.latest_state_roots[slot % SLOTS_PER_HISTORICAL_ROOT]
```
### `get_randao_mix`

```python
def get_randao_mix(state: BeaconState,
                   epoch: Epoch) -> Bytes32:
    """
    Return the randao mix at a recent ``epoch``.
    """
    assert get_current_epoch(state) - LATEST_RANDAO_MIXES_LENGTH < epoch <= get_current_epoch(state)
    return state.latest_randao_mixes[epoch % LATEST_RANDAO_MIXES_LENGTH]
```

### `get_active_index_root`

```python
def get_active_index_root(state: BeaconState,
                          epoch: Epoch) -> Bytes32:
    """
    Return the index root at a recent ``epoch``.
    """
    assert get_current_epoch(state) - LATEST_ACTIVE_INDEX_ROOTS_LENGTH + ACTIVATION_EXIT_DELAY < epoch <= get_current_epoch(state) + ACTIVATION_EXIT_DELAY
    return state.latest_active_index_roots[epoch % LATEST_ACTIVE_INDEX_ROOTS_LENGTH]
```

### `generate_seed`

```python
def generate_seed(state: BeaconState,
                  epoch: Epoch) -> Bytes32:
    """
    Generate a seed for the given ``epoch``.
    """
    return hash(
        get_randao_mix(state, epoch - MIN_SEED_LOOKAHEAD) +
        get_active_index_root(state, epoch) +
        int_to_bytes32(epoch)
    )
```

### `get_beacon_proposer_index`

```python
def get_beacon_proposer_index(state: BeaconState) -> ValidatorIndex:
    """
    Return the beacon proposer index at ``state.slot``.
    """
    current_epoch = get_current_epoch(state)
    first_committee, _ = get_crosslink_committees_at_slot(state, state.slot)[0]
    i = 0
    while True:
        candidate = first_committee[(current_epoch + i) % len(first_committee)]
<<<<<<< HEAD
        if get_effective_balance(state, candidate) * 256 > MAX_EFFECTIVE_BALANCE * rand_byte:
=======
        random_byte = hash(generate_seed(state, current_epoch) + int_to_bytes8(i // 32))[i % 32]
        if get_effective_balance(state, candidate) * 256 > MAX_DEPOSIT_AMOUNT * random_byte:
>>>>>>> 0fd42a78
            return candidate
        i += 1
```

### `verify_merkle_branch`

```python
def verify_merkle_branch(leaf: Bytes32, proof: List[Bytes32], depth: int, index: int, root: Bytes32) -> bool:
    """
    Verify that the given ``leaf`` is on the merkle branch ``proof``
    starting with the given ``root``.
    """
    value = leaf
    for i in range(depth):
        if index // (2**i) % 2:
            value = hash(proof[i] + value)
        else:
            value = hash(value + proof[i])
    return value == root
```

### `get_crosslink_committee_for_attestation`

```python
def get_crosslink_committee_for_attestation(state: BeaconState,
                                            attestation_data: AttestationData) -> List[ValidatorIndex]:
    """
    Return the crosslink committee corresponding to ``attestation_data``.
    """
    crosslink_committees = get_crosslink_committees_at_slot(state, attestation_data.slot)

    # Find the committee in the list with the desired shard
    assert attestation_data.shard in [shard for _, shard in crosslink_committees]
    crosslink_committee = [committee for committee, shard in crosslink_committees if shard == attestation_data.shard][0]

    return crosslink_committee
```

### `get_attestation_participants`

```python
def get_attestation_participants(state: BeaconState,
                                 attestation_data: AttestationData,
                                 bitfield: bytes) -> List[ValidatorIndex]:
    """
    Return the sorted participant indices corresponding to ``attestation_data`` and ``bitfield``.
    """
    crosslink_committee = get_crosslink_committee_for_attestation(state, attestation_data)
    assert verify_bitfield(bitfield, len(crosslink_committee))
    return sorted([index for i, index in enumerate(crosslink_committee) if get_bitfield_bit(bitfield, i) == 0b1])
```

### `int_to_bytes1`, `int_to_bytes2`, ...

`int_to_bytes1(x): return x.to_bytes(1, 'little')`, `int_to_bytes2(x): return x.to_bytes(2, 'little')`, and so on for all integers, particularly 1, 2, 3, 4, 8, 32, 48, 96.

### `bytes_to_int`

```python
def bytes_to_int(data: bytes) -> int:
    return int.from_bytes(data, 'little')
```

### `get_effective_balance`

```python
def get_effective_balance(state: BeaconState, index: ValidatorIndex) -> Gwei:
    """
    Return the effective balance (also known as "balance at stake") for a validator with the given ``index``.
    """
    return min(get_balance(state, index), MAX_EFFECTIVE_BALANCE)
```

### `get_total_balance`

```python
def get_total_balance(state: BeaconState, validators: List[ValidatorIndex]) -> Gwei:
    """
    Return the combined effective balance of an array of ``validators``.
    """
    return sum([get_effective_balance(state, i) for i in validators])
```

### `get_fork_version`

```python
def get_fork_version(fork: Fork,
                     epoch: Epoch) -> bytes:
    """
    Return the fork version of the given ``epoch``.
    """
    if epoch < fork.epoch:
        return fork.previous_version
    else:
        return fork.current_version
```

### `get_domain`

```python
def get_domain(fork: Fork,
               epoch: Epoch,
               domain_type: int) -> int:
    """
    Get the domain number that represents the fork meta and signature domain.
    """
    return bytes_to_int(get_fork_version(fork, epoch) + int_to_bytes4(domain_type))
```

### `get_bitfield_bit`

```python
def get_bitfield_bit(bitfield: bytes, i: int) -> int:
    """
    Extract the bit in ``bitfield`` at position ``i``.
    """
    return (bitfield[i // 8] >> (i % 8)) % 2
```

### `verify_bitfield`

```python
def verify_bitfield(bitfield: bytes, committee_size: int) -> bool:
    """
    Verify ``bitfield`` against the ``committee_size``.
    """
    if len(bitfield) != (committee_size + 7) // 8:
        return False

    # Check `bitfield` is padded with zero bits only
    for i in range(committee_size, len(bitfield) * 8):
        if get_bitfield_bit(bitfield, i) == 0b1:
            return False

    return True
```

### `convert_to_indexed`

```python
def convert_to_indexed(state: BeaconState, attestation: Attestation) -> IndexedAttestation:
    """
    Convert ``attestation`` to (almost) indexed-verifiable form.
    """
    attesting_indices = get_attestation_participants(state, attestation.data, attestation.aggregation_bitfield)
    custody_bit_1_indices = get_attestation_participants(state, attestation.data, attestation.custody_bitfield)
    custody_bit_0_indices = [index for index in attesting_indices if index not in custody_bit_1_indices]

    return IndexedAttestation(
        custody_bit_0_indices=custody_bit_0_indices,
        custody_bit_1_indices=custody_bit_1_indices,
        data=attestation.data,
        aggregate_signature=attestation.aggregate_signature,
    )
```

### `verify_indexed_attestation`

```python
def verify_indexed_attestation(state: BeaconState, indexed_attestation: IndexedAttestation) -> bool:
    """
    Verify validity of ``indexed_attestation`` fields.
    """
    custody_bit_0_indices = indexed_attestation.custody_bit_0_indices
    custody_bit_1_indices = indexed_attestation.custody_bit_1_indices

    # ensure no duplicate indices across custody bits
    assert len(set(custody_bit_0_indices).intersection(set(custody_bit_1_indices))) == 0

    if len(custody_bit_1_indices) > 0:  # [TO BE REMOVED IN PHASE 1]
        return False

    total_attesting_indices = len(custody_bit_0_indices) + len(custody_bit_1_indices)
    if not (1 <= total_attesting_indices <= MAX_ATTESTATION_PARTICIPANTS):
        return False

    if custody_bit_0_indices != sorted(custody_bit_0_indices):
        return False

    if custody_bit_1_indices != sorted(custody_bit_1_indices):
        return False

    return bls_verify_multiple(
        pubkeys=[
            bls_aggregate_pubkeys([state.validator_registry[i].pubkey for i in custody_bit_0_indices]),
            bls_aggregate_pubkeys([state.validator_registry[i].pubkey for i in custody_bit_1_indices]),
        ],
        message_hashes=[
            hash_tree_root(AttestationDataAndCustodyBit(data=indexed_attestation.data, custody_bit=0b0)),
            hash_tree_root(AttestationDataAndCustodyBit(data=indexed_attestation.data, custody_bit=0b1)),
        ],
        signature=indexed_attestation.aggregate_signature,
        domain=get_domain(state.fork, slot_to_epoch(indexed_attestation.data.slot), DOMAIN_ATTESTATION),
    )
```

### `is_double_vote`

```python
def is_double_vote(attestation_data_1: AttestationData,
                   attestation_data_2: AttestationData) -> bool:
    """
    Check if ``attestation_data_1`` and ``attestation_data_2`` have the same target.
    """
    target_epoch_1 = slot_to_epoch(attestation_data_1.slot)
    target_epoch_2 = slot_to_epoch(attestation_data_2.slot)
    return target_epoch_1 == target_epoch_2
```

### `is_surround_vote`

```python
def is_surround_vote(attestation_data_1: AttestationData,
                     attestation_data_2: AttestationData) -> bool:
    """
    Check if ``attestation_data_1`` surrounds ``attestation_data_2``.
    """
    source_epoch_1 = attestation_data_1.source_epoch
    source_epoch_2 = attestation_data_2.source_epoch
    target_epoch_1 = slot_to_epoch(attestation_data_1.slot)
    target_epoch_2 = slot_to_epoch(attestation_data_2.slot)

    return source_epoch_1 < source_epoch_2 and target_epoch_2 < target_epoch_1
```

### `integer_squareroot`

```python
def integer_squareroot(n: int) -> int:
    """
    The largest integer ``x`` such that ``x**2`` is less than or equal to ``n``.
    """
    assert n >= 0
    x = n
    y = (x + 1) // 2
    while y < x:
        x = y
        y = (x + n // x) // 2
    return x
```

### `get_delayed_activation_exit_epoch`

```python
def get_delayed_activation_exit_epoch(epoch: Epoch) -> Epoch:
    """
    Return the epoch at which an activation or exit triggered in ``epoch`` takes effect.
    """
    return epoch + 1 + ACTIVATION_EXIT_DELAY
```

### `get_churn_limit`

```python
def get_churn_limit(state: BeaconState) -> int:
    return max(
        MIN_PER_EPOCH_CHURN_LIMIT,
        len(get_active_validator_indices(state, get_current_epoch(state))) // CHURN_LIMIT_QUOTIENT
    )
```

### `bls_verify`

`bls_verify` is a function for verifying a BLS signature, defined in the [BLS Signature spec](../bls_signature.md#bls_verify).

### `bls_verify_multiple`

`bls_verify_multiple` is a function for verifying a BLS signature constructed from multiple messages, defined in the [BLS Signature spec](../bls_signature.md#bls_verify_multiple).

### `bls_aggregate_pubkeys`

`bls_aggregate_pubkeys` is a function for aggregating multiple BLS public keys into a single aggregate key, defined in the [BLS Signature spec](../bls_signature.md#bls_aggregate_pubkeys).

### Routines for updating validator status

Note: All functions in this section mutate `state`.

#### `activate_validator`

```python
def activate_validator(state: BeaconState, index: ValidatorIndex, is_genesis: bool) -> None:
    """
    Activate the validator of the given ``index``.
    Note that this function mutates ``state``.
    """
    validator = state.validator_registry[index]

    if is_genesis:
        validator.activation_eligibility_epoch = GENESIS_EPOCH
        validator.activation_epoch = GENESIS_EPOCH
    else:
        validator.activation_epoch = get_delayed_activation_exit_epoch(get_current_epoch(state))
```

#### `initiate_validator_exit`

```python
def initiate_validator_exit(state: BeaconState, index: ValidatorIndex) -> None:
    """
    Initiate the validator of the given ``index``.
    Note that this function mutates ``state``.
    """
    # Return if validator already initiated exit
    validator = state.validator_registry[index]
    if validator.exit_epoch != FAR_FUTURE_EPOCH:
        return

    # Compute exit queue epoch
    exit_epochs = [v.exit_epoch for v in state.validator_registry if v.exit_epoch != FAR_FUTURE_EPOCH]
    exit_queue_epoch = sorted(exit_epochs + [get_delayed_activation_exit_epoch(get_current_epoch(state))])[-1]
    exit_queue_churn = len([v for v in state.validator_registry if v.exit_epoch == exit_queue_epoch])
    if exit_queue_churn >= get_churn_limit(state):
        exit_queue_epoch += 1

    # Set validator exit epoch and withdrawable epoch
    validator.exit_epoch = exit_queue_epoch
    validator.withdrawable_epoch = validator.exit_epoch + MIN_VALIDATOR_WITHDRAWABILITY_DELAY
```

#### `slash_validator`

```python
def slash_validator(state: BeaconState, slashed_index: ValidatorIndex, whistleblower_index: ValidatorIndex=None) -> None:
    """
    Slash the validator with index ``slashed_index``.
    Note that this function mutates ``state``.
    """
    initiate_validator_exit(state, slashed_index)
    state.validator_registry[slashed_index].slashed = True
    state.validator_registry[slashed_index].withdrawable_epoch = get_current_epoch(state) + LATEST_SLASHED_EXIT_LENGTH
    slashed_balance = get_effective_balance(state, slashed_index)
    state.latest_slashed_balances[get_current_epoch(state) % LATEST_SLASHED_EXIT_LENGTH] += slashed_balance

    proposer_index = get_beacon_proposer_index(state)
    if whistleblower_index is None:
        whistleblower_index = proposer_index
    whistleblowing_reward = slashed_balance // WHISTLEBLOWING_REWARD_QUOTIENT
    proposer_reward = whistleblowing_reward // PROPOSER_REWARD_QUOTIENT
    increase_balance(state, proposer_index, proposer_reward)
    increase_balance(state, whistleblower_index, whistleblowing_reward - proposer_reward)
    decrease_balance(state, slashed_index, whistleblowing_reward)
```

## Ethereum 1.0 deposit contract

The initial deployment phases of Ethereum 2.0 are implemented without consensus changes to Ethereum 1.0. A deposit contract at address `DEPOSIT_CONTRACT_ADDRESS` is added to Ethereum 1.0 for deposits of ETH to the beacon chain. Validator balances will be withdrawable to the shards in phase 2, i.e. when the EVM2.0 is deployed and the shards have state.

### Deposit arguments

The deposit contract has a single `deposit` function which takes as argument a SimpleSerialize'd `DepositData`.

### Withdrawal credentials

One of the `DepositData` fields is `withdrawal_credentials`. It is a commitment to credentials for withdrawals to shards. The first byte of `withdrawal_credentials` is a version number. As of now the only expected format is as follows:

* `withdrawal_credentials[:1] == BLS_WITHDRAWAL_PREFIX_BYTE`
* `withdrawal_credentials[1:] == hash(withdrawal_pubkey)[1:]` where `withdrawal_pubkey` is a BLS pubkey

The private key corresponding to `withdrawal_pubkey` will be required to initiate a withdrawal. It can be stored separately until a withdrawal is required, e.g. in cold storage.

### `Deposit` logs

Every Ethereum 1.0 deposit, of size greater than `MIN_DEPOSIT_AMOUNT`, emits a `Deposit` log for consumption by the beacon chain. The deposit contract does little validation, pushing most of the validator onboarding logic to the beacon chain. In particular, the proof of possession (a BLS12 signature) is not verified by the deposit contract.

### `Eth2Genesis` log

When a sufficient amount of full deposits have been made, the deposit contract emits the `Eth2Genesis` log. The beacon chain state may then be initialized by calling the `get_genesis_beacon_state` function (defined below) where:

* `genesis_time` equals `time` in the `Eth2Genesis` log
* `latest_eth1_data.deposit_root` equals `deposit_root` in the `Eth2Genesis` log
* `latest_eth1_data.deposit_count` equals `deposit_count` in the `Eth2Genesis` log
* `latest_eth1_data.block_hash` equals the hash of the block that included the log
* `genesis_validator_deposits` is a list of `Deposit` objects built according to the `Deposit` logs up to the deposit that triggered the `Eth2Genesis` log, processed in the order in which they were emitted (oldest to newest)

### Vyper code

The source for the Vyper contract lives in a [separate repository](https://github.com/ethereum/deposit_contract) at [https://github.com/ethereum/deposit_contract/blob/master/deposit_contract/contracts/validator_registration.v.py](https://github.com/ethereum/deposit_contract/blob/master/deposit_contract/contracts/validator_registration.v.py).

Note: to save ~10x on gas this contract uses a somewhat unintuitive progressive Merkle root calculation algo that requires only O(log(n)) storage. See https://github.com/ethereum/research/blob/master/beacon_chain_impl/progressive_merkle_tree.py for an implementation of the same algo in python tested for correctness.

For convenience, we provide the interface to the contract here:

* `__init__()`: initializes the contract
* `get_deposit_root() -> bytes32`: returns the current root of the deposit tree
* `deposit(bytes[512])`: adds a deposit instance to the deposit tree, incorporating the input argument and the value transferred in the given call. Note: the amount of value transferred *must* be greater than `MIN_DEPOSIT_AMOUNT` inclusive. Each of these constants are specified in units of Gwei.

## On genesis

When enough full deposits have been made to the deposit contract, an `Eth2Genesis` log is emitted. Construct a corresponding `genesis_state` and `genesis_block` as follows:

* Let `genesis_validator_deposits` be the list of deposits, ordered chronologically, up to and including the deposit that triggered the `Eth2Genesis` log.
* Let `genesis_time` be the timestamp specified in the `Eth2Genesis` log.
* Let `genesis_eth1_data` be the `Eth1Data` object where:
    * `genesis_eth1_data.deposit_root` is the `deposit_root` contained in the `Eth2Genesis` log.
    * `genesis_eth1_data.deposit_count` is the `deposit_count` contained in the `Eth2Genesis` log.
    * `genesis_eth1_data.block_hash` is the hash of the Ethereum 1.0 block that emitted the `Eth2Genesis` log.
* Let `genesis_state = get_genesis_beacon_state(genesis_validator_deposits, genesis_time, genesis_eth1_data)`.
* Let `genesis_block = get_empty_block()`.
* Set `genesis_block.state_root = hash_tree_root(genesis_state)`.

```python
def get_empty_block() -> BeaconBlock:
    """
    Get an empty ``BeaconBlock``.
    """
    return BeaconBlock(
        slot=GENESIS_SLOT,
        previous_block_root=ZERO_HASH,
        state_root=ZERO_HASH,
        body=BeaconBlockBody(
            randao_reveal=EMPTY_SIGNATURE,
            eth1_data=Eth1Data(
                deposit_root=ZERO_HASH,
                deposit_count=0,
                block_hash=ZERO_HASH,
            ),
            proposer_slashings=[],
            attester_slashings=[],
            attestations=[],
            deposits=[],
            voluntary_exits=[],
            transfers=[],
        ),
        signature=EMPTY_SIGNATURE,
    )
```

```python
def get_genesis_beacon_state(genesis_validator_deposits: List[Deposit],
                             genesis_time: int,
                             genesis_eth1_data: Eth1Data) -> BeaconState:
    """
    Get the genesis ``BeaconState``.
    """
    state = BeaconState(
        # Misc
        slot=GENESIS_SLOT,
        genesis_time=genesis_time,
        fork=Fork(
            previous_version=GENESIS_FORK_VERSION,
            current_version=GENESIS_FORK_VERSION,
            epoch=GENESIS_EPOCH,
        ),

        # Validator registry
        validator_registry=[],
        balances=[],

        # Randomness and committees
        latest_randao_mixes=Vector([ZERO_HASH for _ in range(LATEST_RANDAO_MIXES_LENGTH)]),
        latest_start_shard=GENESIS_START_SHARD,

        # Finality
        previous_epoch_attestations=[],
        current_epoch_attestations=[],
        previous_justified_epoch=GENESIS_EPOCH - 1,
        current_justified_epoch=GENESIS_EPOCH,
        previous_justified_root=ZERO_HASH,
        current_justified_root=ZERO_HASH,
        justification_bitfield=0,
        finalized_epoch=GENESIS_EPOCH,
        finalized_root=ZERO_HASH,

        # Recent state
        latest_crosslinks=Vector([Crosslink(epoch=GENESIS_EPOCH, crosslink_data_root=ZERO_HASH) for _ in range(SHARD_COUNT)]),
        latest_block_roots=Vector([ZERO_HASH for _ in range(SLOTS_PER_HISTORICAL_ROOT)]),
        latest_state_roots=Vector([ZERO_HASH for _ in range(SLOTS_PER_HISTORICAL_ROOT)]),
        latest_active_index_roots=Vector([ZERO_HASH for _ in range(LATEST_ACTIVE_INDEX_ROOTS_LENGTH)]),
        latest_slashed_balances=Vector([0 for _ in range(LATEST_SLASHED_EXIT_LENGTH)]),
        latest_block_header=get_temporary_block_header(get_empty_block()),
        historical_roots=[],

        # Ethereum 1.0 chain data
        latest_eth1_data=genesis_eth1_data,
        eth1_data_votes=[],
        deposit_index=0,
    )

    # Process genesis deposits
    for deposit in genesis_validator_deposits:
        process_deposit(state, deposit)

    # Process genesis activations
<<<<<<< HEAD
    for validator_index in range(len(state.validator_registry)):
        if get_effective_balance(state, validator_index) >= MAX_EFFECTIVE_BALANCE:
            activate_validator(state, validator_index, is_genesis=True)
=======
    for index in range(len(state.validator_registry)):
        if get_effective_balance(state, index) >= MAX_DEPOSIT_AMOUNT:
            activate_validator(state, index, is_genesis=True)
>>>>>>> 0fd42a78

    genesis_active_index_root = hash_tree_root(get_active_validator_indices(state, GENESIS_EPOCH))
    for index in range(LATEST_ACTIVE_INDEX_ROOTS_LENGTH):
        state.latest_active_index_roots[index] = genesis_active_index_root

    return state
```

## Beacon chain processing

The beacon chain is the system chain for Ethereum 2.0. The main responsibilities of the beacon chain are as follows:

* Store and maintain the registry of [validators](#dfn-validator)
* Process crosslinks (see above)
* Process its per-block consensus, as well as the finality gadget

Processing the beacon chain is similar to processing the Ethereum 1.0 chain. Clients download and process blocks and maintain a view of what is the current "canonical chain", terminating at the current "head". However, because of the beacon chain's relationship with Ethereum 1.0, and because it is a proof-of-stake chain, there are differences.

For a beacon chain block, `block`, to be processed by a node, the following conditions must be met:

* The parent block with root `block.previous_block_root` has been processed and accepted.
* An Ethereum 1.0 block pointed to by the `state.latest_eth1_data.block_hash` has been processed and accepted.
* The node's Unix time is greater than or equal to `state.genesis_time + (block.slot - GENESIS_SLOT) * SECONDS_PER_SLOT`. (Note that leap seconds mean that slots will occasionally last `SECONDS_PER_SLOT + 1` or `SECONDS_PER_SLOT - 1` seconds, possibly several times a year.)

If these conditions are not met, the client should delay processing the beacon block until the conditions are all satisfied.

Beacon block production is significantly different because of the proof-of-stake mechanism. A client simply checks what it thinks is the canonical chain when it should create a block and looks up what its slot number is; when the slot arrives, it either proposes or attests to a block as required. Note that this requires each node to have a clock that is roughly (i.e. within `SECONDS_PER_SLOT` seconds) synchronized with the other nodes.

### Beacon chain fork choice rule

The beacon chain fork choice rule is a hybrid that combines justification and finality with Latest Message Driven (LMD) Greediest Heaviest Observed SubTree (GHOST). At any point in time a [validator](#dfn-validator) `v` subjectively calculates the beacon chain head as follows.

* Abstractly define `Store` as the type of storage object for the chain data and `store` be the set of attestations and blocks that the [validator](#dfn-validator) `v` has observed and verified (in particular, block ancestors must be recursively verified). Attestations not yet included in any chain are still included in `store`.
* Let `finalized_head` be the finalized block with the highest epoch. (A block `B` is finalized if there is a descendant of `B` in `store` the processing of which sets `B` as finalized.)
* Let `justified_head` be the descendant of `finalized_head` with the highest epoch that has been justified for at least 1 epoch. (A block `B` is justified if there is a descendant of `B` in `store` the processing of which sets `B` as justified.) If no such descendant exists set `justified_head` to `finalized_head`.
* Let `get_ancestor(store: Store, block: BeaconBlock, slot: Slot) -> BeaconBlock` be the ancestor of `block` with slot number `slot`. The `get_ancestor` function can be defined recursively as:

```python
def get_ancestor(store: Store, block: BeaconBlock, slot: Slot) -> BeaconBlock:
    """
    Get the ancestor of ``block`` with slot number ``slot``; return ``None`` if not found.
    """
    if block.slot == slot:
        return block
    elif block.slot < slot:
        return None
    else:
        return get_ancestor(store, store.get_parent(block), slot)
```

* Let `get_latest_attestation(store: Store, index: ValidatorIndex) -> Attestation` be the attestation with the highest slot number in `store` from the validator with the given `index`. If several such attestations exist, use the one the [validator](#dfn-validator) `v` observed first.
* Let `get_latest_attestation_target(store: Store, index: ValidatorIndex) -> BeaconBlock` be the target block in the attestation `get_latest_attestation(store, index)`.
* Let `get_children(store: Store, block: BeaconBlock) -> List[BeaconBlock]` returns the child blocks of the given `block`.
* Let `justified_head_state` be the resulting `BeaconState` object from processing the chain up to the `justified_head`.
* The `head` is `lmd_ghost(store, justified_head_state, justified_head)` where the function `lmd_ghost` is defined below. Note that the implementation below is suboptimal; there are implementations that compute the head in time logarithmic in slot count.

```python
def lmd_ghost(store: Store, start_state: BeaconState, start_block: BeaconBlock) -> BeaconBlock:
    """
    Execute the LMD-GHOST algorithm to find the head ``BeaconBlock``.
    """
    validators = start_state.validator_registry
    active_validator_indices = get_active_validator_indices(validators, slot_to_epoch(start_state.slot))
    attestation_targets = [(i, get_latest_attestation_target(store, i)) for i in active_validator_indices]

    # Use the rounded-balance-with-hysteresis supplied by the protocol for fork
    # choice voting. This reduces the number of recomputations that need to be
    # made for optimized implementations that precompute and save data
    def get_vote_count(block: BeaconBlock) -> int:
        return sum(
            start_state.validator_registry[validator_index].high_balance
            for validator_index, target in attestation_targets
            if get_ancestor(store, target, block.slot) == block
        )

    head = start_block
    while 1:
        children = get_children(store, head)
        if len(children) == 0:
            return head
        # Ties broken by favoring block with lexicographically higher root
        head = max(children, key=lambda x: (get_vote_count(x), hash_tree_root(x)))
```

## Beacon chain state transition function

We now define the state transition function. At a high level, the state transition is made up of four parts:

1. State caching, which happens at the start of every slot.
2. The per-epoch transitions, which happens at the start of the first slot of every epoch.
3. The per-slot transitions, which happens at every slot.
4. The per-block transitions, which happens at every block.

Transition section notes:
* The state caching caches the state root of the previous slot and updates block and state roots records.
* The per-epoch transitions focus on the [validator](#dfn-validator) registry, including adjusting balances and activating and exiting [validators](#dfn-validator), as well as processing crosslinks and managing block justification/finalization.
* The per-slot transitions focus on the slot counter.
* The per-block transitions generally focus on verifying aggregate signatures and saving temporary records relating to the per-block activity in the `BeaconState`.

Beacon blocks that trigger unhandled Python exceptions (e.g. out-of-range list accesses) and failed `assert`s during the state transition are considered invalid.

_Note_: If there are skipped slots between a block and its parent block, run the steps in the [state-root](#state-caching), [per-epoch](#per-epoch-processing), and [per-slot](#per-slot-processing) sections once for each skipped slot and then once for the slot containing the new block.

### State caching

At every `slot > GENESIS_SLOT` run the following function:

```python
def cache_state(state: BeaconState) -> None:
    previous_slot_state_root = hash_tree_root(state)

    # store the previous slot's post state transition root
    state.latest_state_roots[state.slot % SLOTS_PER_HISTORICAL_ROOT] = previous_slot_state_root

    # cache state root in stored latest_block_header if empty
    if state.latest_block_header.state_root == ZERO_HASH:
        state.latest_block_header.state_root = previous_slot_state_root

    # store latest known block for previous slot
    state.latest_block_roots[state.slot % SLOTS_PER_HISTORICAL_ROOT] = signing_root(state.latest_block_header)
```

### Per-epoch processing

The steps below happen when `state.slot > GENESIS_SLOT and (state.slot + 1) % SLOTS_PER_EPOCH == 0`.

#### Helper functions

We define epoch transition helper functions:

```python
def get_current_total_balance(state: BeaconState) -> Gwei:
    return get_total_balance(state, get_active_validator_indices(state, get_current_epoch(state)))
```

```python
def get_previous_total_balance(state: BeaconState) -> Gwei:
    return get_total_balance(state, get_active_validator_indices(state, get_previous_epoch(state)))
```

```python
def get_unslashed_attesting_indices(state: BeaconState, attestations: List[PendingAttestation]) -> List[ValidatorIndex]:
    output = set()
    for a in attestations:
        output = output.union(get_attestation_participants(state, a.data, a.aggregation_bitfield))
    return sorted(filter(lambda index: not state.validator_registry[index].slashed, list(output)))
```

```python
def get_attesting_balance(state: BeaconState, attestations: List[PendingAttestation]) -> Gwei:
    return get_total_balance(state, get_unslashed_attesting_indices(state, attestations))
```

```python
def get_current_epoch_boundary_attestations(state: BeaconState) -> List[PendingAttestation]:
    return [
        a for a in state.current_epoch_attestations
        if a.data.target_root == get_block_root(state, get_epoch_start_slot(get_current_epoch(state)))
    ]
```

```python
def get_previous_epoch_boundary_attestations(state: BeaconState) -> List[PendingAttestation]:
    return [
        a for a in state.previous_epoch_attestations
        if a.data.target_root == get_block_root(state, get_epoch_start_slot(get_previous_epoch(state)))
    ]
```

```python
def get_previous_epoch_matching_head_attestations(state: BeaconState) -> List[PendingAttestation]:
    return [
        a for a in state.previous_epoch_attestations
        if a.data.beacon_block_root == get_block_root(state, a.data.slot)
    ]
```

**Note**: Total balances computed for the previous epoch might be marginally different than the actual total balances during the previous epoch transition. Due to the tight bound on validator churn each epoch and small per-epoch rewards/penalties, the potential balance difference is very low and only marginally affects consensus safety.

```python
def get_winning_root_and_participants(state: BeaconState, shard: Shard) -> Tuple[Bytes32, List[ValidatorIndex]]:
    all_attestations = state.current_epoch_attestations + state.previous_epoch_attestations
    valid_attestations = [
        a for a in all_attestations if a.data.previous_crosslink == state.latest_crosslinks[shard]
    ]
    all_roots = [a.data.crosslink_data_root for a in valid_attestations]

    # handle when no attestations for shard available
    if len(all_roots) == 0:
        return ZERO_HASH, []

    def get_attestations_for(root) -> List[PendingAttestation]:
        return [a for a in valid_attestations if a.data.crosslink_data_root == root]

    # Winning crosslink root is the root with the most votes for it, ties broken in favor of
    # lexicographically higher hash
    winning_root = max(all_roots, key=lambda r: (get_attesting_balance(state, get_attestations_for(r)), r))

    return winning_root, get_unslashed_attesting_indices(state, get_attestations_for(winning_root))
```

```python
def get_earliest_attestation(state: BeaconState, attestations: List[PendingAttestation], index: ValidatorIndex) -> PendingAttestation:
    return min([
        a for a in attestations if index in get_attestation_participants(state, a.data, a.aggregation_bitfield)
    ], key=lambda a: a.inclusion_slot)
```

#### Justification

Run the following function:

```python
def update_justification_and_finalization(state: BeaconState) -> None:
    antepenultimate_justified_epoch = state.previous_justified_epoch

    # Process justifications
    state.previous_justified_epoch = state.current_justified_epoch
    state.previous_justified_root = state.current_justified_root
    state.justification_bitfield = (state.justification_bitfield << 1) % 2**64
    previous_boundary_attesting_balance = get_attesting_balance(state, get_previous_epoch_boundary_attestations(state))
    if previous_boundary_attesting_balance * 3 >= get_previous_total_balance(state) * 2:
        state.current_justified_epoch = get_previous_epoch(state)
        state.current_justified_root = get_block_root(state, get_epoch_start_slot(state.current_justified_epoch))
        state.justification_bitfield |= (1 << 1)
    current_boundary_attesting_balance = get_attesting_balance(state, get_current_epoch_boundary_attestations(state))
    if current_boundary_attesting_balance * 3 >= get_current_total_balance(state) * 2:
        state.current_justified_epoch = get_current_epoch(state)
        state.current_justified_root = get_block_root(state, get_epoch_start_slot(state.current_justified_epoch))
        state.justification_bitfield |= (1 << 0)

    # Process finalizations
    bitfield = state.justification_bitfield
    current_epoch = get_current_epoch(state)
    # The 2nd/3rd/4th most recent epochs are justified, the 2nd using the 4th as source
    if (bitfield >> 1) % 8 == 0b111 and antepenultimate_justified_epoch == current_epoch - 3:
        state.finalized_epoch = antepenultimate_justified_epoch
        state.finalized_root = get_block_root(state, get_epoch_start_slot(state.finalized_epoch))
    # The 2nd/3rd most recent epochs are justified, the 2nd using the 3rd as source
    if (bitfield >> 1) % 4 == 0b11 and antepenultimate_justified_epoch == current_epoch - 2:
        state.finalized_epoch = antepenultimate_justified_epoch
        state.finalized_root = get_block_root(state, get_epoch_start_slot(state.finalized_epoch))
    # The 1st/2nd/3rd most recent epochs are justified, the 1st using the 3rd as source
    if (bitfield >> 0) % 8 == 0b111 and state.previous_justified_root == current_epoch - 2:
        state.finalized_epoch = state.previous_justified_root
        state.finalized_root = get_block_root(state, get_epoch_start_slot(state.finalized_epoch))
    # The 1st/2nd most recent epochs are justified, the 1st using the 2nd as source
    if (bitfield >> 0) % 4 == 0b11 and state.previous_justified_root == current_epoch - 1:
        state.finalized_epoch = state.previous_justified_root
        state.finalized_root = get_block_root(state, get_epoch_start_slot(state.finalized_epoch))
```

#### Crosslinks

Run the following function:

```python
def process_crosslinks(state: BeaconState) -> None:
    current_epoch = get_current_epoch(state)
    previous_epoch = max(current_epoch - 1, GENESIS_EPOCH)
    next_epoch = current_epoch + 1
    for slot in range(get_epoch_start_slot(previous_epoch), get_epoch_start_slot(next_epoch)):
        for crosslink_committee, shard in get_crosslink_committees_at_slot(state, slot):
            winning_root, participants = get_winning_root_and_participants(state, shard)
            participating_balance = get_total_balance(state, participants)
            total_balance = get_total_balance(state, crosslink_committee)
            if 3 * participating_balance >= 2 * total_balance:
                state.latest_crosslinks[shard] = Crosslink(
                    epoch=min(slot_to_epoch(slot), state.latest_crosslinks[shard].epoch + MAX_CROSSLINK_EPOCHS),
                    crosslink_data_root=winning_root
                )
```

#### Rewards and penalties

First, we define some additional helpers:

```python
def get_base_reward_from_total_balance(state: BeaconState, total_balance: Gwei, index: ValidatorIndex) -> Gwei:
    if total_balance == 0:
        return 0

    adjusted_quotient = integer_squareroot(total_balance) // BASE_REWARD_QUOTIENT
    return get_effective_balance(state, index) // adjusted_quotient // 5
```

```python
def get_base_reward(state: BeaconState, index: ValidatorIndex) -> Gwei:
    return get_base_reward_from_total_balance(state, get_previous_total_balance(state), index)
```

```python
def get_inactivity_penalty(state: BeaconState, index: ValidatorIndex, epochs_since_finality: int) -> Gwei:
    if epochs_since_finality <= 4:
        extra_penalty = 0
    else:
        extra_penalty = get_effective_balance(state, index) * epochs_since_finality // INACTIVITY_PENALTY_QUOTIENT // 2
    return get_base_reward(state, index) + extra_penalty
```

Note: When applying penalties in the following balance recalculations, implementers should make sure the `uint64` does not underflow.

##### Justification and finalization

```python
def get_justification_and_finalization_deltas(state: BeaconState) -> Tuple[List[Gwei], List[Gwei]]:
    current_epoch = get_current_epoch(state)
    epochs_since_finality = current_epoch + 1 - state.finalized_epoch
    rewards = [0 for index in range(len(state.validator_registry))]
    penalties = [0 for index in range(len(state.validator_registry))]
    # Some helper variables
    boundary_attestations = get_previous_epoch_boundary_attestations(state)
    boundary_attesting_balance = get_attesting_balance(state, boundary_attestations)
    total_balance = get_previous_total_balance(state)
    total_attesting_balance = get_attesting_balance(state, state.previous_epoch_attestations)
    matching_head_attestations = get_previous_epoch_matching_head_attestations(state)
    matching_head_balance = get_attesting_balance(state, matching_head_attestations)
    eligible_validators = [
        index for index, validator in enumerate(state.validator_registry)
        if (
            is_active_validator(validator, current_epoch) or
            (validator.slashed and current_epoch < validator.withdrawable_epoch)
        )
    ]
    # Process rewards or penalties for all validators
    for index in eligible_validators:
        base_reward = get_base_reward(state, index)
        # Expected FFG source
        if index in get_unslashed_attesting_indices(state, state.previous_epoch_attestations):
            rewards[index] += base_reward * total_attesting_balance // total_balance
            # Inclusion speed bonus
            earliest_attestation = get_earliest_attestation(state, state.previous_epoch_attestations, index)
            inclusion_delay = earliest_attestation.inclusion_slot - earliest_attestation.data.slot
            rewards[index] += base_reward * MIN_ATTESTATION_INCLUSION_DELAY // inclusion_delay
        else:
            penalties[index] += base_reward
        # Expected FFG target
        if index in get_unslashed_attesting_indices(state, boundary_attestations):
            rewards[index] += base_reward * boundary_attesting_balance // total_balance
        else:
            penalties[index] += get_inactivity_penalty(state, index, epochs_since_finality)
        # Expected head
        if index in get_unslashed_attesting_indices(state, matching_head_attestations):
            rewards[index] += base_reward * matching_head_balance // total_balance
        else:
            penalties[index] += base_reward
        # Take away max rewards if we're not finalizing
        if epochs_since_finality > 4:
            penalties[index] += base_reward * 4
    return [rewards, penalties]
```

##### Crosslinks

```python
def get_crosslink_deltas(state: BeaconState) -> Tuple[List[Gwei], List[Gwei]]:
    rewards = [0 for index in range(len(state.validator_registry))]
    penalties = [0 for index in range(len(state.validator_registry))]
    previous_epoch_start_slot = get_epoch_start_slot(get_previous_epoch(state))
    current_epoch_start_slot = get_epoch_start_slot(get_current_epoch(state))
    for slot in range(previous_epoch_start_slot, current_epoch_start_slot):
        for crosslink_committee, shard in get_crosslink_committees_at_slot(state, slot):
            winning_root, participants = get_winning_root_and_participants(state, shard)
            participating_balance = get_total_balance(state, participants)
            total_balance = get_total_balance(state, crosslink_committee)
            for index in crosslink_committee:
                if index in participants:
                    rewards[index] += get_base_reward(state, index) * participating_balance // total_balance
                else:
                    penalties[index] += get_base_reward(state, index)
    return [rewards, penalties]
```

#### Apply rewards

Run the following:

```python
def apply_rewards(state: BeaconState) -> None:
    rewards1, penalties1 = get_justification_and_finalization_deltas(state)
    rewards2, penalties2 = get_crosslink_deltas(state)
    for i in range(len(state.validator_registry)):
        increase_balance(state, i, rewards1[i] + rewards2[i])
        decrease_balance(state, i, penalties1[i] + penalties2[i])
```

#### Balance-driven status transitions

Run `process_balance_driven_status_transitions(state)`.

```python
def process_balance_driven_status_transitions(state: BeaconState) -> None:
    """
    Iterate through the validator registry
    and deposit or eject active validators with sufficiently high or low balances
    """
    for index, validator in enumerate(state.validator_registry):
        balance = get_balance(state, index)
        if validator.activation_eligibility_epoch == FAR_FUTURE_EPOCH and balance >= MAX_EFFECTIVE_BALANCE:
            validator.activation_eligibility_epoch = get_current_epoch(state)

        if is_active_validator(validator, get_current_epoch(state)) and balance < EJECTION_BALANCE:
            initiate_validator_exit(state, index)
```

#### Activation queue and start shard

Run the following function:

```python
def update_registry(state: BeaconState) -> None:
    activation_queue = sorted([
        index for index, validator in enumerate(state.validator_registry) if
        validator.activation_eligibility_epoch != FAR_FUTURE_EPOCH and
        validator.activation_epoch >= get_delayed_activation_exit_epoch(state.finalized_epoch)
    ], key=lambda index: state.validator_registry[index].activation_eligibility_epoch)

    for index in activation_queue[:get_churn_limit(state)]:
        activate_validator(state, index, is_genesis=False) 

    state.latest_start_shard = (
        state.latest_start_shard +
        get_shard_delta(state, get_current_epoch(state))
    ) % SHARD_COUNT
```

#### Slashings

Run `process_slashings(state)`:

```python
def process_slashings(state: BeaconState) -> None:
    """
    Process the slashings.
    Note that this function mutates ``state``.
    """
    current_epoch = get_current_epoch(state)
    active_validator_indices = get_active_validator_indices(state, current_epoch)
    total_balance = get_total_balance(state, active_validator_indices)

    # Compute `total_penalties`
    total_at_start = state.latest_slashed_balances[(current_epoch + 1) % LATEST_SLASHED_EXIT_LENGTH]
    total_at_end = state.latest_slashed_balances[current_epoch % LATEST_SLASHED_EXIT_LENGTH]
    total_penalties = total_at_end - total_at_start

    for index, validator in enumerate(state.validator_registry):
        if validator.slashed and current_epoch == validator.withdrawable_epoch - LATEST_SLASHED_EXIT_LENGTH // 2:
            penalty = max(
                get_effective_balance(state, index) * min(total_penalties * 3, total_balance) // total_balance,
                get_effective_balance(state, index) // MIN_PENALTY_QUOTIENT
            )
            decrease_balance(state, index, penalty)
```

#### Final updates

Run the following function:

```python
def finish_epoch_update(state: BeaconState) -> None:
    current_epoch = get_current_epoch(state)
    next_epoch = current_epoch + 1
    # Reset eth1 data votes
    if state.slot % SLOTS_PER_ETH1_VOTING_PERIOD == 0:
        state.eth1_data_votes = []
    # Set active index root
    index_root_position = (next_epoch + ACTIVATION_EXIT_DELAY) % LATEST_ACTIVE_INDEX_ROOTS_LENGTH
    state.latest_active_index_roots[index_root_position] = hash_tree_root(
        get_active_validator_indices(state, next_epoch + ACTIVATION_EXIT_DELAY)
    )
    # Set total slashed balances
    state.latest_slashed_balances[next_epoch % LATEST_SLASHED_EXIT_LENGTH] = (
        state.latest_slashed_balances[current_epoch % LATEST_SLASHED_EXIT_LENGTH]
    )
    # Set randao mix
    state.latest_randao_mixes[next_epoch % LATEST_RANDAO_MIXES_LENGTH] = get_randao_mix(state, current_epoch)
    # Set historical root accumulator
    if next_epoch % (SLOTS_PER_HISTORICAL_ROOT // SLOTS_PER_EPOCH) == 0:
        historical_batch = HistoricalBatch(
            block_roots=state.latest_block_roots,
            state_roots=state.latest_state_roots,
        )
        state.historical_roots.append(hash_tree_root(historical_batch))
    # Rotate current/previous epoch attestations
    state.previous_epoch_attestations = state.current_epoch_attestations
    state.current_epoch_attestations = []
```

### Per-slot processing

At every `slot > GENESIS_SLOT` run the following function:

```python
def advance_slot(state: BeaconState) -> None:
    state.slot += 1
```

### Per-block processing

For every `block` except the genesis block, run `process_block_header(state, block)`, `process_randao(state, block)` and `process_eth1_data(state, block)`.

#### Block header

```python
def process_block_header(state: BeaconState, block: BeaconBlock) -> None:
    # Verify that the slots match
    assert block.slot == state.slot
    # Verify that the parent matches
    assert block.previous_block_root == signing_root(state.latest_block_header)
    # Save current block as the new latest block
    state.latest_block_header = get_temporary_block_header(block)
    # Verify proposer is not slashed
    proposer = state.validator_registry[get_beacon_proposer_index(state)]
    assert not proposer.slashed
    # Verify proposer signature
    assert bls_verify(
        pubkey=proposer.pubkey,
        message_hash=signing_root(block),
        signature=block.signature,
        domain=get_domain(state.fork, get_current_epoch(state), DOMAIN_BEACON_BLOCK)
    )
```

#### RANDAO

```python
def process_randao(state: BeaconState, block: BeaconBlock) -> None:
    proposer = state.validator_registry[get_beacon_proposer_index(state)]
    # Verify that the provided randao value is valid
    assert bls_verify(
        pubkey=proposer.pubkey,
        message_hash=hash_tree_root(get_current_epoch(state)),
        signature=block.body.randao_reveal,
        domain=get_domain(state.fork, get_current_epoch(state), DOMAIN_RANDAO)
    )
    # Mix it in
    state.latest_randao_mixes[get_current_epoch(state) % LATEST_RANDAO_MIXES_LENGTH] = (
        xor(get_randao_mix(state, get_current_epoch(state)),
            hash(block.body.randao_reveal))
    )
```

#### Eth1 data

```python
def process_eth1_data(state: BeaconState, block: BeaconBlock) -> None:
    state.eth1_data_votes.append(block.body.eth1_data)
    if state.eth1_data_votes.count(block.body.eth1_data) * 2 > SLOTS_PER_ETH1_VOTING_PERIOD:
        state.latest_eth1_data = block.body.eth1_data
```

#### Operations

##### Proposer slashings

Verify that `len(block.body.proposer_slashings) <= MAX_PROPOSER_SLASHINGS`.

For each `proposer_slashing` in `block.body.proposer_slashings`, run the following function:

```python
def process_proposer_slashing(state: BeaconState,
                              proposer_slashing: ProposerSlashing) -> None:
    """
    Process ``ProposerSlashing`` operation.
    Note that this function mutates ``state``.
    """
    proposer = state.validator_registry[proposer_slashing.proposer_index]
    # Verify that the epoch is the same
    assert slot_to_epoch(proposer_slashing.header_1.slot) == slot_to_epoch(proposer_slashing.header_2.slot)
    # But the headers are different
    assert proposer_slashing.header_1 != proposer_slashing.header_2
    # Check proposer is slashable
    assert is_slashable_validator(proposer, get_current_epoch(state))
    # Signatures are valid
    for header in (proposer_slashing.header_1, proposer_slashing.header_2):
        assert bls_verify(
            pubkey=proposer.pubkey,
            message_hash=signing_root(header),
            signature=header.signature,
            domain=get_domain(state.fork, slot_to_epoch(header.slot), DOMAIN_BEACON_BLOCK)
        )
    slash_validator(state, proposer_slashing.proposer_index)
```

##### Attester slashings

Verify that `len(block.body.attester_slashings) <= MAX_ATTESTER_SLASHINGS`.

For each `attester_slashing` in `block.body.attester_slashings`, run the following function:

```python
def process_attester_slashing(state: BeaconState,
                              attester_slashing: AttesterSlashing) -> None:
    """
    Process ``AttesterSlashing`` operation.
    Note that this function mutates ``state``.
    """
    attestation1 = attester_slashing.attestation_1
    attestation2 = attester_slashing.attestation_2
    # Check that the attestations are conflicting
    assert attestation1.data != attestation2.data
    assert (
        is_double_vote(attestation1.data, attestation2.data) or
        is_surround_vote(attestation1.data, attestation2.data)
    )

    assert verify_indexed_attestation(state, attestation1)
    assert verify_indexed_attestation(state, attestation2)
    attesting_indices_1 = attestation1.custody_bit_0_indices + attestation1.custody_bit_1_indices
    attesting_indices_2 = attestation2.custody_bit_0_indices + attestation2.custody_bit_1_indices
    slashable_indices = [
        index for index in attesting_indices_1
        if (
            index in attesting_indices_2 and
            is_slashable_validator(state.validator_registry[index], get_current_epoch(state))
        )
    ]
    assert len(slashable_indices) >= 1
    for index in slashable_indices:
        slash_validator(state, index)
```

##### Attestations

Verify that `len(block.body.attestations) <= MAX_ATTESTATIONS`.

For each `attestation` in `block.body.attestations`, run the following function:

```python
def process_attestation(state: BeaconState, attestation: Attestation) -> None:
    """
    Process ``Attestation`` operation.
    Note that this function mutates ``state``.
    """
    assert max(GENESIS_SLOT, state.slot - SLOTS_PER_EPOCH) <= attestation.data.slot
    assert attestation.data.slot <= state.slot - MIN_ATTESTATION_INCLUSION_DELAY

    # Check target epoch, source epoch, and source root
    target_epoch = slot_to_epoch(attestation.data.slot)
    assert (target_epoch, attestation.data.source_epoch, attestation.data.source_root) in {
        (get_current_epoch(state), state.current_justified_epoch, state.current_justified_root),
        (get_previous_epoch(state), state.previous_justified_epoch, state.previous_justified_root),
    }

    # Check crosslink data
    assert attestation.data.crosslink_data_root == ZERO_HASH  # [to be removed in phase 1]
    assert state.latest_crosslinks[attestation.data.shard] in {
        attestation.data.previous_crosslink,  # Case 1: latest crosslink matches previous crosslink
        Crosslink(                            # Case 2: latest crosslink matches current crosslink
            crosslink_data_root=attestation.data.crosslink_data_root,
            epoch=min(slot_to_epoch(attestation.data.slot),
                      attestation.data.previous_crosslink.epoch + MAX_CROSSLINK_EPOCHS)
        ),
    }

    # Check signature and bitfields
    assert verify_indexed_attestation(state, convert_to_indexed(state, attestation))

    # Cache pending attestation
    pending_attestation = PendingAttestation(
        data=attestation.data,
        aggregation_bitfield=attestation.aggregation_bitfield,
        custody_bitfield=attestation.custody_bitfield,
        inclusion_slot=state.slot
    )
    if target_epoch == get_current_epoch(state):
        state.current_epoch_attestations.append(pending_attestation)
    else:
        state.previous_epoch_attestations.append(pending_attestation)
```

Run `process_proposer_attestation_rewards(state)`.

```python
def process_proposer_attestation_rewards(state: BeaconState) -> None:
    proposer_index = get_beacon_proposer_index(state)
    for pending_attestations in (state.previous_epoch_attestations, state.current_epoch_attestations):
        for index in get_unslashed_attesting_indices(state, pending_attestations):
            if get_earliest_attestation(state, pending_attestations, index).inclusion_slot == state.slot:
                base_reward = get_base_reward_from_total_balance(state, get_current_total_balance(state), index)
                increase_balance(state, proposer_index, base_reward // PROPOSER_REWARD_QUOTIENT)
```

##### Deposits

Verify that `len(block.body.deposits) == min(MAX_DEPOSITS, latest_eth1_data.deposit_count - state.deposit_index)`.

For each `deposit` in `block.body.deposits`, run the following function:

```python
def process_deposit(state: BeaconState, deposit: Deposit) -> None:
    """
    Process a deposit from Ethereum 1.0.
    Used to add a validator or top up an existing validator's
    balance by some ``deposit`` amount.

    Note that this function mutates ``state``.
    """
    # Deposits must be processed in order
    assert deposit.index == state.deposit_index

    # Verify the Merkle branch
    merkle_branch_is_valid = verify_merkle_branch(
        leaf=hash(serialize(deposit.data)),  # 48 + 32 + 8 + 96 = 184 bytes serialization
        proof=deposit.proof,
        depth=DEPOSIT_CONTRACT_TREE_DEPTH,
        index=deposit.index,
        root=state.latest_eth1_data.deposit_root,
    )
    assert merkle_branch_is_valid

    # Increment the next deposit index we are expecting. Note that this
    # needs to be done here because while the deposit contract will never
    # create an invalid Merkle branch, it may admit an invalid deposit
    # object, and we need to be able to skip over it
    state.deposit_index += 1

    validator_pubkeys = [v.pubkey for v in state.validator_registry]
    pubkey = deposit.data.pubkey
    amount = deposit.data.amount

    if pubkey not in validator_pubkeys:
        # Verify the proof of possession
        proof_is_valid = bls_verify(
            pubkey=pubkey,
            message_hash=signing_root(deposit.data),
            signature=deposit.data.proof_of_possession,
            domain=get_domain(
                state.fork,
                get_current_epoch(state),
                DOMAIN_DEPOSIT,
            )
        )
        if not proof_is_valid:
            return

        # Add new validator
        validator = Validator(
            pubkey=pubkey,
            withdrawal_credentials=deposit.data.withdrawal_credentials,
            activation_eligibility_epoch=FAR_FUTURE_EPOCH,
            activation_epoch=FAR_FUTURE_EPOCH,
            exit_epoch=FAR_FUTURE_EPOCH,
            withdrawable_epoch=FAR_FUTURE_EPOCH,
            slashed=False,
            high_balance=0
        )

        # Note: In phase 2 registry indices that have been withdrawn for a long time will be recycled.
        state.validator_registry.append(validator)
        state.balances.append(0)
        set_balance(state, len(state.validator_registry) - 1, amount)
    else:
        # Increase balance by deposit amount
        index = validator_pubkeys.index(pubkey)
        increase_balance(state, index, amount)
```

##### Voluntary exits

Verify that `len(block.body.voluntary_exits) <= MAX_VOLUNTARY_EXITS`.

For each `exit` in `block.body.voluntary_exits`, run the following function:

```python
def process_voluntary_exit(state: BeaconState, exit: VoluntaryExit) -> None:
    """
    Process ``VoluntaryExit`` operation.
    Note that this function mutates ``state``.
    """
    validator = state.validator_registry[exit.validator_index]
    # Verify the validator is active
    assert is_active_validator(validator, get_current_epoch(state))
    # Verify the validator has not yet exited
    assert validator.exit_epoch == FAR_FUTURE_EPOCH
    # Exits must specify an epoch when they become valid; they are not valid before then
    assert get_current_epoch(state) >= exit.epoch
    # Verify the validator has been active long enough
    assert get_current_epoch(state) - validator.activation_epoch >= PERSISTENT_COMMITTEE_PERIOD
    # Verify signature
    assert bls_verify(
        pubkey=validator.pubkey,
        message_hash=signing_root(exit),
        signature=exit.signature,
        domain=get_domain(state.fork, exit.epoch, DOMAIN_VOLUNTARY_EXIT)
    )
    # Initiate exit
    initiate_validator_exit(state, exit.validator_index)
```

##### Transfers

Note: Transfers are a temporary functionality for phases 0 and 1, to be removed in phase 2.

Verify that `len(block.body.transfers) <= MAX_TRANSFERS` and that all transfers are distinct.

For each `transfer` in `block.body.transfers`, run the following function:

```python
def process_transfer(state: BeaconState, transfer: Transfer) -> None:
    """
    Process ``Transfer`` operation.
    Note that this function mutates ``state``.
    """
    # Verify the amount and fee aren't individually too big (for anti-overflow purposes)
    assert get_balance(state, transfer.sender) >= max(transfer.amount, transfer.fee)
    # A transfer is valid in only one slot
    assert state.slot == transfer.slot
    # Only withdrawn, not-yet-deposited accounts, or the balance over MAX_EFFECTIVE_BALANCE can be transfered
    assert (
        get_current_epoch(state) >= state.validator_registry[transfer.sender].withdrawable_epoch or
        state.validator_registry[transfer.sender].activation_epoch == FAR_FUTURE_EPOCH or
        transfer.amount + transfer.fee + MAX_EFFECTIVE_BALANCE <= get_balance(transfer.sender)
    )
    # Verify that the pubkey is valid
    assert (
        state.validator_registry[transfer.sender].withdrawal_credentials ==
        BLS_WITHDRAWAL_PREFIX_BYTE + hash(transfer.pubkey)[1:]
    )
    # Verify that the signature is valid
    assert bls_verify(
        pubkey=transfer.pubkey,
        message_hash=signing_root(transfer),
        signature=transfer.signature,
        domain=get_domain(state.fork, slot_to_epoch(transfer.slot), DOMAIN_TRANSFER)
    )
    # Process the transfer
    decrease_balance(state, transfer.sender, transfer.amount + transfer.fee)
    increase_balance(state, transfer.recipient, transfer.amount)
    increase_balance(state, get_beacon_proposer_index(state), transfer.fee)
    # Verify balances are not dust
    assert not (0 < get_balance(state, transfer.sender) < MIN_DEPOSIT_AMOUNT)
    assert not (0 < get_balance(state, transfer.recipient) < MIN_DEPOSIT_AMOUNT)
```

#### State root verification

Verify the block's `state_root` by running the following function:

```python
def verify_block_state_root(state: BeaconState, block: BeaconBlock) -> None:
    assert block.state_root == hash_tree_root(state)
```<|MERGE_RESOLUTION|>--- conflicted
+++ resolved
@@ -980,12 +980,8 @@
     i = 0
     while True:
         candidate = first_committee[(current_epoch + i) % len(first_committee)]
-<<<<<<< HEAD
-        if get_effective_balance(state, candidate) * 256 > MAX_EFFECTIVE_BALANCE * rand_byte:
-=======
         random_byte = hash(generate_seed(state, current_epoch) + int_to_bytes8(i // 32))[i % 32]
-        if get_effective_balance(state, candidate) * 256 > MAX_DEPOSIT_AMOUNT * random_byte:
->>>>>>> 0fd42a78
+        if get_effective_balance(state, candidate) * 256 > MAX_EFFECTIVE_BALANCE * random_byte:
             return candidate
         i += 1
 ```
@@ -1469,15 +1465,9 @@
         process_deposit(state, deposit)
 
     # Process genesis activations
-<<<<<<< HEAD
-    for validator_index in range(len(state.validator_registry)):
-        if get_effective_balance(state, validator_index) >= MAX_EFFECTIVE_BALANCE:
-            activate_validator(state, validator_index, is_genesis=True)
-=======
     for index in range(len(state.validator_registry)):
-        if get_effective_balance(state, index) >= MAX_DEPOSIT_AMOUNT:
+        if get_effective_balance(state, index) >= MAX_EFFECTIVE_BALANCE:
             activate_validator(state, index, is_genesis=True)
->>>>>>> 0fd42a78
 
     genesis_active_index_root = hash_tree_root(get_active_validator_indices(state, GENESIS_EPOCH))
     for index in range(LATEST_ACTIVE_INDEX_ROOTS_LENGTH):
