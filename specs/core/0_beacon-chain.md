# Ethereum 2.0 Phase 0 -- The Beacon Chain

**NOTICE**: This document is a work in progress for researchers and implementers. It reflects recent spec changes and takes precedence over the Python proof-of-concept implementation [[python-poc]](#ref-python-poc).

## Table of contents
<!-- TOC -->

- [Ethereum 2.0 Phase 0 -- The Beacon Chain](#ethereum-20-phase-0----the-beacon-chain)
    - [Table of contents](#table-of-contents)
    - [Introduction](#introduction)
    - [Notation](#notation)
    - [Terminology](#terminology)
    - [Constants](#constants)
        - [Misc](#misc)
        - [Deposit contract](#deposit-contract)
        - [Gwei values](#gwei-values)
        - [Initial values](#initial-values)
        - [Time parameters](#time-parameters)
        - [State list lengths](#state-list-lengths)
        - [Reward and penalty quotients](#reward-and-penalty-quotients)
        - [Max operations per block](#max-operations-per-block)
        - [Signature domains](#signature-domains)
    - [Data structures](#data-structures)
        - [Misc dependencies](#misc-dependencies)
            - [`Fork`](#fork)
            - [`Crosslink`](#crosslink)
            - [`Eth1Data`](#eth1data)
            - [`Eth1DataVote`](#eth1datavote)
            - [`AttestationData`](#attestationdata)
            - [`AttestationDataAndCustodyBit`](#attestationdataandcustodybit)
            - [`IndexedAttestation`](#indexedattestation)
            - [`DepositData`](#depositdata)
            - [`BeaconBlockHeader`](#beaconblockheader)
            - [`Validator`](#validator)
            - [`PendingAttestation`](#pendingattestation)
            - [`HistoricalBatch`](#historicalbatch)
        - [Beacon operations](#beacon-operations)
            - [`ProposerSlashing`](#proposerslashing)
            - [`AttesterSlashing`](#attesterslashing)
            - [`Attestation`](#attestation)
            - [`Deposit`](#deposit)
            - [`VoluntaryExit`](#voluntaryexit)
            - [`Transfer`](#transfer)
        - [Beacon blocks](#beacon-blocks)
            - [`BeaconBlockBody`](#beaconblockbody)
            - [`BeaconBlock`](#beaconblock)
        - [Beacon state](#beacon-state)
            - [`BeaconState`](#beaconstate)
    - [Custom Types](#custom-types)
    - [Helper functions](#helper-functions)
        - [`xor`](#xor)
        - [`hash`](#hash)
        - [`hash_tree_root`](#hash_tree_root)
        - [`signing_root`](#signing_root)
        - [`get_temporary_block_header`](#get_temporary_block_header)
        - [`slot_to_epoch`](#slot_to_epoch)
        - [`get_previous_epoch`](#get_previous_epoch)
        - [`get_current_epoch`](#get_current_epoch)
        - [`get_epoch_start_slot`](#get_epoch_start_slot)
        - [`is_active_validator`](#is_active_validator)
        - [`is_slashable_validator`](#is_slashable_validator)
        - [`get_active_validator_indices`](#get_active_validator_indices)
        - [`get_balance`](#get_balance)
        - [`set_balance`](#set_balance)
        - [`increase_balance`](#increase_balance)
        - [`decrease_balance`](#decrease_balance)
        - [`get_permuted_index`](#get_permuted_index)
        - [`get_split_offset`](#get_split_offset)
        - [`get_epoch_committee_count`](#get_epoch_committee_count)
        - [`get_shard_delta`](#get_shard_delta)
        - [`compute_committee`](#compute_committee)
        - [`get_crosslink_committees_at_slot`](#get_crosslink_committees_at_slot)
        - [`get_block_root`](#get_block_root)
        - [`get_state_root`](#get_state_root)
        - [`get_randao_mix`](#get_randao_mix)
        - [`get_active_index_root`](#get_active_index_root)
        - [`generate_seed`](#generate_seed)
        - [`get_beacon_proposer_index`](#get_beacon_proposer_index)
        - [`verify_merkle_branch`](#verify_merkle_branch)
        - [`get_crosslink_committee_for_attestation`](#get_crosslink_committee_for_attestation)
        - [`get_attestation_participants`](#get_attestation_participants)
        - [`int_to_bytes1`, `int_to_bytes2`, ...](#int_to_bytes1-int_to_bytes2-)
        - [`bytes_to_int`](#bytes_to_int)
        - [`get_effective_balance`](#get_effective_balance)
        - [`get_total_balance`](#get_total_balance)
        - [`get_fork_version`](#get_fork_version)
        - [`get_domain`](#get_domain)
        - [`get_bitfield_bit`](#get_bitfield_bit)
        - [`verify_bitfield`](#verify_bitfield)
        - [`convert_to_indexed`](#convert_to_indexed)
        - [`verify_indexed_attestation`](#verify_indexed_attestation)
        - [`is_double_vote`](#is_double_vote)
        - [`is_surround_vote`](#is_surround_vote)
        - [`integer_squareroot`](#integer_squareroot)
        - [`get_delayed_activation_exit_epoch`](#get_delayed_activation_exit_epoch)
        - [`get_churn_limit`](#get_churn_limit)
        - [`bls_verify`](#bls_verify)
        - [`bls_verify_multiple`](#bls_verify_multiple)
        - [`bls_aggregate_pubkeys`](#bls_aggregate_pubkeys)
        - [Routines for updating validator status](#routines-for-updating-validator-status)
            - [`activate_validator`](#activate_validator)
            - [`initiate_validator_exit`](#initiate_validator_exit)
            - [`slash_validator`](#slash_validator)
    - [Ethereum 1.0 deposit contract](#ethereum-10-deposit-contract)
        - [Deposit arguments](#deposit-arguments)
        - [Withdrawal credentials](#withdrawal-credentials)
        - [`Deposit` logs](#deposit-logs)
        - [`Eth2Genesis` log](#eth2genesis-log)
        - [Vyper code](#vyper-code)
    - [On genesis](#on-genesis)
    - [Beacon chain processing](#beacon-chain-processing)
        - [Beacon chain fork choice rule](#beacon-chain-fork-choice-rule)
    - [Beacon chain state transition function](#beacon-chain-state-transition-function)
        - [State caching](#state-caching)
        - [Per-epoch processing](#per-epoch-processing)
            - [Helper functions](#helper-functions-1)
            - [Justification](#justification)
            - [Crosslinks](#crosslinks)
            - [Eth1 data](#eth1-data)
            - [Rewards and penalties](#rewards-and-penalties)
                - [Justification and finalization](#justification-and-finalization)
                - [Crosslinks](#crosslinks-1)
            - [Apply rewards](#apply-rewards)
            - [Balance-driven status transitions](#balance-driven-status-transitions)
            - [Activation queue and start shard](#activation-queue-and-start-shard)
            - [Slashings](#slashings)
            - [Final updates](#final-updates)
        - [Per-slot processing](#per-slot-processing)
        - [Per-block processing](#per-block-processing)
            - [Block header](#block-header)
            - [RANDAO](#randao)
            - [Eth1 data](#eth1-data-1)
            - [Operations](#operations)
                - [Proposer slashings](#proposer-slashings)
                - [Attester slashings](#attester-slashings)
                - [Attestations](#attestations)
                - [Deposits](#deposits)
                - [Voluntary exits](#voluntary-exits)
                - [Transfers](#transfers)
            - [State root verification](#state-root-verification)

<!-- /TOC -->

## Introduction

This document represents the specification for Phase 0 of Ethereum 2.0 -- The Beacon Chain.

At the core of Ethereum 2.0 is a system chain called the "beacon chain". The beacon chain stores and manages the registry of [validators](#dfn-validator). In the initial deployment phases of Ethereum 2.0, the only mechanism to become a [validator](#dfn-validator) is to make a one-way ETH transaction to a deposit contract on Ethereum 1.0. Activation as a [validator](#dfn-validator) happens when Ethereum 1.0 deposit receipts are processed by the beacon chain, the activation balance is reached, and a queuing process is completed. Exit is either voluntary or done forcibly as a penalty for misbehavior.

The primary source of load on the beacon chain is "attestations". Attestations are simultaneously availability votes for a shard block and proof-of-stake votes for a beacon block. A sufficient number of attestations for the same shard block create a "crosslink", confirming the shard segment up to that shard block into the beacon chain. Crosslinks also serve as infrastructure for asynchronous cross-shard communication.

## Notation

Code snippets appearing in `this style` are to be interpreted as Python code.

## Terminology

* **Validator** <a id="dfn-validator"></a> - a registered participant in the beacon chain. You can become one by sending ether into the Ethereum 1.0 deposit contract.
* **Active validator** <a id="dfn-active-validator"></a> - an active participant in the Ethereum 2.0 consensus invited to, among other things, propose and attest to blocks and vote for crosslinks.
* **Committee** - a (pseudo-) randomly sampled subset of [active validators](#dfn-active-validator). When a committee is referred to collectively, as in "this committee attests to X", this is assumed to mean "some subset of that committee that contains enough [validators](#dfn-validator) that the protocol recognizes it as representing the committee".
* **Proposer** - the [validator](#dfn-validator) that creates a beacon chain block.
* **Attester** - a [validator](#dfn-validator) that is part of a committee that needs to sign off on a beacon chain block while simultaneously creating a link (crosslink) to a recent shard block on a particular shard chain.
* **Beacon chain** - the central PoS chain that is the base of the sharding system.
* **Shard chain** - one of the chains on which user transactions take place and account data is stored.
* **Block root** - a 32-byte Merkle root of a beacon chain block or shard chain block. Previously called "block hash".
* **Crosslink** - a set of signatures from a committee attesting to a block in a shard chain that can be included into the beacon chain. Crosslinks are the main means by which the beacon chain "learns about" the updated state of shard chains.
* **Slot** - a period during which one proposer has the ability to create a beacon chain block and some attesters have the ability to make attestations.
* **Epoch** - an aligned span of slots during which all [validators](#dfn-validator) get exactly one chance to make an attestation.
* **Finalized**, **justified** - see the [Casper FFG paper](https://arxiv.org/abs/1710.09437).
* **Withdrawal period** - the number of slots between a [validator](#dfn-validator) exit and the [validator](#dfn-validator) balance being withdrawable.
* **Genesis time** - the Unix time of the genesis beacon chain block at slot 0.

## Constants

Note: the default mainnet values for the constants are included here for spec-design purposes.
The different configurations for mainnet, testnets, and yaml-based testing can be found in the `configs/constant_presets/` directory.
These configurations are updated for releases, but may be out of sync during `dev` changes.

### Misc

| Name | Value |
| - | - |
| `SHARD_COUNT` | `2**10` (= 1,024) |
| `TARGET_COMMITTEE_SIZE` | `2**7` (= 128) |
| `MAX_ATTESTATION_PARTICIPANTS` | `2**12` (= 4,096) |
| `MIN_PER_EPOCH_CHURN_LIMIT` | `2**2` (= 4) |
| `CHURN_LIMIT_QUOTIENT` | `2**16` (= 65,536) |
| `SHUFFLE_ROUND_COUNT` | 90 |

* For the safety of crosslinks `TARGET_COMMITTEE_SIZE` exceeds [the recommended minimum committee size of 111](https://vitalik.ca/files/Ithaca201807_Sharding.pdf); with sufficient active validators (at least `SLOTS_PER_EPOCH * TARGET_COMMITTEE_SIZE`), the shuffling algorithm ensures committee sizes of at least `TARGET_COMMITTEE_SIZE`. (Unbiasable randomness with a Verifiable Delay Function (VDF) will improve committee robustness and lower the safe minimum committee size.)

### Deposit contract

| Name | Value |
| - | - |
| `DEPOSIT_CONTRACT_ADDRESS` | **TBD** |
| `DEPOSIT_CONTRACT_TREE_DEPTH` | `2**5` (= 32) |

### Gwei values

| Name | Value | Unit |
| - | - | :-: |
| `MIN_DEPOSIT_AMOUNT` | `2**0 * 10**9` (= 1,000,000,000) | Gwei |
| `MAX_DEPOSIT_AMOUNT` | `2**5 * 10**9` (= 32,000,000,000) | Gwei |
| `EJECTION_BALANCE` | `2**4 * 10**9` (= 16,000,000,000) | Gwei |
| `HIGH_BALANCE_INCREMENT` | `2**0 * 10**9` (= 1,000,000,000) | Gwei |

### Initial values

| Name | Value |
| - | - |
| `GENESIS_FORK_VERSION` | `int_to_bytes4(0)` |
| `GENESIS_SLOT` | `0` |
| `GENESIS_EPOCH` | `0` |
| `GENESIS_START_SHARD` | `0` |
| `FAR_FUTURE_EPOCH` | `2**64 - 1` |
| `ZERO_HASH` | `int_to_bytes32(0)` |
| `EMPTY_SIGNATURE` | `int_to_bytes96(0)` |
| `BLS_WITHDRAWAL_PREFIX_BYTE` | `int_to_bytes1(0)` |

### Time parameters

| Name | Value | Unit | Duration |
| - | - | :-: | :-: |
| `SECONDS_PER_SLOT` | `6` | seconds | 6 seconds |
| `MIN_ATTESTATION_INCLUSION_DELAY` | `2**2` (= 4) | slots | 24 seconds |
| `SLOTS_PER_EPOCH` | `2**6` (= 64) | slots | 6.4 minutes |
| `MIN_SEED_LOOKAHEAD` | `2**0` (= 1) | epochs | 6.4 minutes |
| `ACTIVATION_EXIT_DELAY` | `2**2` (= 4) | epochs | 25.6 minutes |
| `EPOCHS_PER_ETH1_VOTING_PERIOD` | `2**4` (= 16) | epochs | ~1.7 hours |
| `SLOTS_PER_HISTORICAL_ROOT` | `2**13` (= 8,192) | slots | ~13 hours |
| `MIN_VALIDATOR_WITHDRAWABILITY_DELAY` | `2**8` (= 256) | epochs | ~27 hours |
| `PERSISTENT_COMMITTEE_PERIOD` | `2**11` (= 2,048)  | epochs | 9 days  |
| `MAX_CROSSLINK_EPOCHS` | `2**6` (= 64) | epochs | ~7 hours |

* `MAX_CROSSLINK_EPOCHS` should be a small constant times `SHARD_COUNT // SLOTS_PER_EPOCH`

### State list lengths

| Name | Value | Unit | Duration |
| - | - | :-: | :-: |
| `LATEST_RANDAO_MIXES_LENGTH` | `2**13` (= 8,192) | epochs | ~36 days |
| `LATEST_ACTIVE_INDEX_ROOTS_LENGTH` | `2**13` (= 8,192) | epochs | ~36 days |
| `LATEST_SLASHED_EXIT_LENGTH` | `2**13` (= 8,192) | epochs | ~36 days |

### Reward and penalty quotients

| Name | Value |
| - | - |
| `BASE_REWARD_QUOTIENT` | `2**5` (= 32) |
| `WHISTLEBLOWING_REWARD_QUOTIENT` | `2**9` (= 512) |
| `PROPOSER_REWARD_QUOTIENT` | `2**3` (= 8) |
| `INACTIVITY_PENALTY_QUOTIENT` | `2**24` (= 16,777,216) |
| `MIN_PENALTY_QUOTIENT` | `2**5` (= 32) |

* The `BASE_REWARD_QUOTIENT` parameter dictates the per-epoch reward. It corresponds to ~2.54% annual interest assuming 10 million participating ETH in every epoch.
* The `INACTIVITY_PENALTY_QUOTIENT` equals `INVERSE_SQRT_E_DROP_TIME**2` where `INVERSE_SQRT_E_DROP_TIME := 2**12 epochs` (~18 days) is the time it takes the inactivity penalty to reduce the balance of non-participating [validators](#dfn-validator) to about `1/sqrt(e) ~= 60.6%`. Indeed, the balance retained by offline [validators](#dfn-validator) after `n` epochs is about `(1 - 1/INACTIVITY_PENALTY_QUOTIENT)**(n**2/2)` so after `INVERSE_SQRT_E_DROP_TIME` epochs it is roughly `(1 - 1/INACTIVITY_PENALTY_QUOTIENT)**(INACTIVITY_PENALTY_QUOTIENT/2) ~= 1/sqrt(e)`.

### Max operations per block

| Name | Value |
| - | - |
| `MAX_PROPOSER_SLASHINGS` | `2**4` (= 16) |
| `MAX_ATTESTER_SLASHINGS` | `2**0` (= 1) |
| `MAX_ATTESTATIONS` | `2**7` (= 128) |
| `MAX_DEPOSITS` | `2**4` (= 16) |
| `MAX_VOLUNTARY_EXITS` | `2**4` (= 16) |
| `MAX_TRANSFERS` | `2**4` (= 16) |

### Signature domains

| Name | Value |
| - | - |
| `DOMAIN_BEACON_BLOCK` | `0` |
| `DOMAIN_RANDAO` | `1` |
| `DOMAIN_ATTESTATION` | `2` |
| `DOMAIN_DEPOSIT` | `3` |
| `DOMAIN_VOLUNTARY_EXIT` | `4` |
| `DOMAIN_TRANSFER` | `5` |

## Data structures

The following data structures are defined as [SimpleSerialize (SSZ)](../simple-serialize.md) objects.

The types are defined topologically to aid in facilitating an executable version of the spec.

### Misc dependencies

#### `Fork`

```python
{
    # Previous fork version
    'previous_version': 'bytes4',
    # Current fork version
    'current_version': 'bytes4',
    # Fork epoch number
    'epoch': 'uint64',
}
```

#### `Crosslink`

```python
{
    # Epoch number
    'epoch': 'uint64',
    # Shard data since the previous crosslink
    'crosslink_data_root': 'bytes32',
}
```

#### `Eth1Data`

```python
{
    # Root of the deposit tree
    'deposit_root': 'bytes32',
    # Total number of deposits
    'deposit_count': 'uint64',
    # Block hash
    'block_hash': 'bytes32',
}
```

#### `Eth1DataVote`

```python
{
    # Data being voted for
    'eth1_data': Eth1Data,
    # Vote count
    'vote_count': 'uint64',
}
```

#### `AttestationData`

```python
{
    # LMD GHOST vote
    'slot': 'uint64',
    'beacon_block_root': 'bytes32',

    # FFG vote
    'source_epoch': 'uint64',
    'source_root': 'bytes32',
    'target_root': 'bytes32',

    # Crosslink vote
    'shard': 'uint64',
    'previous_crosslink': Crosslink,
    'crosslink_data_root': 'bytes32',
}
```

#### `AttestationDataAndCustodyBit`

```python
{
    # Attestation data
    'data': AttestationData,
    # Custody bit
    'custody_bit': 'bool',
}
```

#### `IndexedAttestation`

```python
{
    # Validator indices
    'custody_bit_0_indices': ['uint64'],
    'custody_bit_1_indices': ['uint64'],
    # Attestation data
    'data': AttestationData,
    # Aggregate signature
    'aggregate_signature': 'bytes96',
}
```

#### `DepositData`

```python
{
    # BLS pubkey
    'pubkey': 'bytes48',
    # Withdrawal credentials
    'withdrawal_credentials': 'bytes32',
    # Amount in Gwei
    'amount': 'uint64',
    # Container self-signature
    'proof_of_possession': 'bytes96',
}
```

#### `BeaconBlockHeader`

```python
{
    'slot': 'uint64',
    'previous_block_root': 'bytes32',
    'state_root': 'bytes32',
    'block_body_root': 'bytes32',
    'signature': 'bytes96',
}
```
#### `Validator`

```python
{
    # BLS public key
    'pubkey': 'bytes48',
    # Withdrawal credentials
    'withdrawal_credentials': 'bytes32',
    # Epoch when became eligible for activation
    'activation_eligibility_epoch': 'uint64',
    # Epoch when validator activated
    'activation_epoch': 'uint64',
    # Epoch when validator exited
    'exit_epoch': 'uint64',
    # Epoch when validator is eligible to withdraw
    'withdrawable_epoch': 'uint64',
    # Was the validator slashed
    'slashed': 'bool',
    # Rounded balance
    'high_balance': 'uint64'
}
```

#### `PendingAttestation`

```python
{
    # Attester aggregation bitfield
    'aggregation_bitfield': 'bytes',
    # Attestation data
    'data': AttestationData,
    # Custody bitfield
    'custody_bitfield': 'bytes',
    # Inclusion slot
    'inclusion_slot': 'uint64',
}
```

#### `HistoricalBatch`

```python
{
    # Block roots
    'block_roots': ['bytes32', SLOTS_PER_HISTORICAL_ROOT],
    # State roots
    'state_roots': ['bytes32', SLOTS_PER_HISTORICAL_ROOT],
}
```

### Beacon operations

#### `ProposerSlashing`

```python
{
    # Proposer index
    'proposer_index': 'uint64',
    # First block header
    'header_1': BeaconBlockHeader,
    # Second block header
    'header_2': BeaconBlockHeader,
}
```

#### `AttesterSlashing`

```python
{
    # First attestation
    'attestation_1': IndexedAttestation,
    # Second attestation
    'attestation_2': IndexedAttestation,
}
```

#### `Attestation`

```python
{
    # Attester aggregation bitfield
    'aggregation_bitfield': 'bytes',
    # Attestation data
    'data': AttestationData,
    # Custody bitfield
    'custody_bitfield': 'bytes',
    # BLS aggregate signature
    'aggregate_signature': 'bytes96',
}
```

#### `Deposit`

```python
{
    # Branch in the deposit tree
    'proof': ['bytes32', DEPOSIT_CONTRACT_TREE_DEPTH],
    # Index in the deposit tree
    'index': 'uint64',
    # Data
    'data': DepositData,
}
```

#### `VoluntaryExit`

```python
{
    # Minimum epoch for processing exit
    'epoch': 'uint64',
    # Index of the exiting validator
    'validator_index': 'uint64',
    # Validator signature
    'signature': 'bytes96',
}
```

#### `Transfer`

```python
{
    # Sender index
    'sender': 'uint64',
    # Recipient index
    'recipient': 'uint64',
    # Amount in Gwei
    'amount': 'uint64',
    # Fee in Gwei for block proposer
    'fee': 'uint64',
    # Inclusion slot
    'slot': 'uint64',
    # Sender withdrawal pubkey
    'pubkey': 'bytes48',
    # Sender signature
    'signature': 'bytes96',
}
```

### Beacon blocks

#### `BeaconBlockBody`

```python
{
    'randao_reveal': 'bytes96',
    'eth1_data': Eth1Data,
    'proposer_slashings': [ProposerSlashing],
    'attester_slashings': [AttesterSlashing],
    'attestations': [Attestation],
    'deposits': [Deposit],
    'voluntary_exits': [VoluntaryExit],
    'transfers': [Transfer],
}
```

#### `BeaconBlock`

```python
{
    # Header
    'slot': 'uint64',
    'previous_block_root': 'bytes32',
    'state_root': 'bytes32',
    'body': BeaconBlockBody,
    'signature': 'bytes96',
}
```

### Beacon state

#### `BeaconState`

```python
{
    # Misc
    'slot': 'uint64',
    'genesis_time': 'uint64',
    'fork': Fork,  # For versioning hard forks

    # Validator registry
    'validator_registry': [Validator],
    'balances': ['uint64'],

    # Randomness and committees
    'latest_randao_mixes': ['bytes32', LATEST_RANDAO_MIXES_LENGTH],
    'latest_start_shard': 'uint64',
    
    # Finality
    'previous_epoch_attestations': [PendingAttestation],
    'current_epoch_attestations': [PendingAttestation],
    'previous_justified_epoch': 'uint64',
    'current_justified_epoch': 'uint64',
    'previous_justified_root': 'bytes32',
    'current_justified_root': 'bytes32',
    'justification_bitfield': 'uint64',
    'finalized_epoch': 'uint64',
    'finalized_root': 'bytes32',

    # Recent state
    'latest_crosslinks': [Crosslink, SHARD_COUNT],
    'latest_block_roots': ['bytes32', SLOTS_PER_HISTORICAL_ROOT],
    'latest_state_roots': ['bytes32', SLOTS_PER_HISTORICAL_ROOT],
    'latest_active_index_roots': ['bytes32', LATEST_ACTIVE_INDEX_ROOTS_LENGTH],
    'latest_slashed_balances': ['uint64', LATEST_SLASHED_EXIT_LENGTH],  # Balances slashed at every withdrawal period
    'latest_block_header': BeaconBlockHeader,  # `latest_block_header.state_root == ZERO_HASH` temporarily
    'historical_roots': ['bytes32'],

    # Ethereum 1.0 chain data
    'latest_eth1_data': Eth1Data,
    'eth1_data_votes': [Eth1DataVote],
    'deposit_index': 'uint64',
}
```

## Custom Types

We define the following Python custom types for type hinting and readability:

| Name | SSZ equivalent | Description |
| - | - | - |
| `Slot` | `uint64` | a slot number |
| `Epoch` | `uint64` | an epoch number |
| `Shard` | `uint64` | a shard number |
| `ValidatorIndex` | `uint64` | a validator registry index |
| `Gwei` | `uint64` | an amount in Gwei |
| `Bytes32` | `bytes32` | 32 bytes of binary data |
| `BLSPubkey` | `bytes48` | a BLS12-381 public key |
| `BLSSignature` | `bytes96` | a BLS12-381 signature |

## Helper functions

Note: The definitions below are for specification purposes and are not necessarily optimal implementations.

### `xor`

```python
def xor(bytes1: Bytes32, bytes2: Bytes32) -> Bytes32:
    return bytes(a ^ b for a, b in zip(bytes1, bytes2))
```

### `hash`

The `hash` function is SHA256.

Note: We aim to migrate to a S[T/N]ARK-friendly hash function in a future Ethereum 2.0 deployment phase.

### `hash_tree_root`

`def hash_tree_root(object: SSZSerializable) -> Bytes32` is a function for hashing objects into a single root utilizing a hash tree structure. `hash_tree_root` is defined in the [SimpleSerialize spec](../simple-serialize.md#merkleization).

### `signing_root`

`def signing_root(object: SSZContainer) -> Bytes32` is a function defined in the [SimpleSerialize spec](../simple-serialize.md#self-signed-containers) to compute signing messages.

### `get_temporary_block_header`

```python
def get_temporary_block_header(block: BeaconBlock) -> BeaconBlockHeader:
    """
    Return the block header corresponding to a block with ``state_root`` set to ``ZERO_HASH``. 
    """
    return BeaconBlockHeader(
        slot=block.slot,
        previous_block_root=block.previous_block_root,
        state_root=ZERO_HASH,
        block_body_root=hash_tree_root(block.body),
        # signing_root(block) is used for block id purposes so signature is a stub
        signature=EMPTY_SIGNATURE,
    )
```

### `slot_to_epoch`

```python
def slot_to_epoch(slot: Slot) -> Epoch:
    """
    Return the epoch number of the given ``slot``.
    """
    return slot // SLOTS_PER_EPOCH
```

### `get_previous_epoch`

```python
def get_previous_epoch(state: BeaconState) -> Epoch:
    """`
    Return the previous epoch of the given ``state``.
    """
    current_epoch = get_current_epoch(state)
    return (current_epoch - 1) if current_epoch > GENESIS_EPOCH else current_epoch
```

### `get_current_epoch`

```python
def get_current_epoch(state: BeaconState) -> Epoch:
    """
    Return the current epoch of the given ``state``.
    """
    return slot_to_epoch(state.slot)
```

### `get_epoch_start_slot`

```python
def get_epoch_start_slot(epoch: Epoch) -> Slot:
    """
    Return the starting slot of the given ``epoch``.
    """
    return epoch * SLOTS_PER_EPOCH
```

### `is_active_validator`
```python
def is_active_validator(validator: Validator, epoch: Epoch) -> bool:
    """
    Check if ``validator`` is active.
    """
    return validator.activation_epoch <= epoch < validator.exit_epoch
```

### `is_slashable_validator`
```python
def is_slashable_validator(validator: Validator, epoch: Epoch) -> bool:
    """
    Check if ``validator`` is slashable.
    """
    return (
        validator.activation_epoch <= epoch < validator.withdrawable_epoch and
        validator.slashed is False
    )
```

### `get_active_validator_indices`

```python
def get_active_validator_indices(state: BeaconState, epoch: Epoch) -> List[ValidatorIndex]:
    """
    Get active validator indices at ``epoch``.
    """
    return [i for i, v in enumerate(state.validator_registry) if is_active_validator(v, epoch)]
```

### `get_balance`

```python
def get_balance(state: BeaconState, index: ValidatorIndex) -> Gwei:
    """
    Return the balance for a validator with the given ``index``.
    """
    return state.balances[index]
```

### `set_balance`

```python
def set_balance(state: BeaconState, index: ValidatorIndex, balance: Gwei) -> None:
    """
    Set the balance for a validator with the given ``index`` in both ``BeaconState``
    and validator's rounded balance ``high_balance``.
    """
    validator = state.validator_registry[index]
    HALF_INCREMENT = HIGH_BALANCE_INCREMENT // 2
    if validator.high_balance > balance or validator.high_balance + 3 * HALF_INCREMENT < balance:
        validator.high_balance = balance - balance % HIGH_BALANCE_INCREMENT
    state.balances[index] = balance
```

### `increase_balance`

```python
def increase_balance(state: BeaconState, index: ValidatorIndex, delta: Gwei) -> None:
    """
    Increase the balance for a validator with the given ``index`` by ``delta``.
    """
    set_balance(state, index, get_balance(state, index) + delta)
```

### `decrease_balance`

```python
def decrease_balance(state: BeaconState, index: ValidatorIndex, delta: Gwei) -> None:
    """
    Decrease the balance for a validator with the given ``index`` by ``delta``.
    Set to ``0`` when underflow.
    """
    current_balance = get_balance(state, index)
    set_balance(state, index, current_balance - delta if current_balance >= delta else 0)
```

### `get_permuted_index`

```python
def get_permuted_index(index: int, list_size: int, seed: Bytes32) -> int:
    """
    Return `p(index)` in a pseudorandom permutation `p` of `0...list_size - 1` with ``seed`` as entropy.

    Utilizes 'swap or not' shuffling found in
    https://link.springer.com/content/pdf/10.1007%2F978-3-642-32009-5_1.pdf
    See the 'generalized domain' algorithm on page 3.
    """
    assert index < list_size
    assert list_size <= 2**40
    
    for round in range(SHUFFLE_ROUND_COUNT):
        pivot = bytes_to_int(hash(seed + int_to_bytes1(round))[0:8]) % list_size
        flip = (pivot - index) % list_size
        position = max(index, flip)
        source = hash(seed + int_to_bytes1(round) + int_to_bytes4(position // 256))
        byte = source[(position % 256) // 8]
        bit = (byte >> (position % 8)) % 2
        index = flip if bit else index

    return index
```

### `get_split_offset`

```python
def get_split_offset(list_size: int, chunks: int, index: int) -> int:
    """
    Returns a value such that for a list L, chunk count k and index i,
    split(L, k)[i] == L[get_split_offset(len(L), k, i): get_split_offset(len(L), k, i+1)]
    """
    return (list_size * index) // chunks
```

### `get_epoch_committee_count`

```python
def get_epoch_committee_count(state: BeaconState, epoch: Epoch) -> int:
    """
    Return the number of committees in one epoch.
    """
    active_validators = get_active_validator_indices(state, epoch)
    return max(
        1,
        min(
            SHARD_COUNT // SLOTS_PER_EPOCH,
            len(active_validators) // SLOTS_PER_EPOCH // TARGET_COMMITTEE_SIZE,
        )
    ) * SLOTS_PER_EPOCH
```

### `get_shard_delta`

```python
def get_shard_delta(state: BeaconState, epoch: Epoch) -> int:
    return min(get_epoch_committee_count(state, epoch), SHARD_COUNT - SHARD_COUNT // SLOTS_PER_EPOCH)
```

### `compute_committee`

```python
def compute_committee(validator_indices: List[ValidatorIndex],
                      seed: Bytes32,
                      index: int,
                      total_committees: int) -> List[ValidatorIndex]:
    """
    Return the ``index``'th shuffled committee out of a total ``total_committees``
    using ``validator_indices`` and ``seed``.
    """
    start_offset = get_split_offset(len(validator_indices), total_committees, index)
    end_offset = get_split_offset(len(validator_indices), total_committees, index + 1)
    return [
        validator_indices[get_permuted_index(i, len(validator_indices), seed)]
        for i in range(start_offset, end_offset)
    ]
```

**Note**: this definition and the next few definitions are highly inefficient as algorithms, as they re-calculate many sub-expressions. Production implementations are expected to appropriately use caching/memoization to avoid redoing work.

### `get_crosslink_committees_at_slot`

```python
def get_crosslink_committees_at_slot(state: BeaconState,
                                     slot: Slot) -> List[Tuple[List[ValidatorIndex], Shard]]:
    """
    Return the list of ``(committee, shard)`` tuples for the ``slot``.
    """
    epoch = slot_to_epoch(slot)
    current_epoch = get_current_epoch(state)
    previous_epoch = get_previous_epoch(state)
    next_epoch = current_epoch + 1

    assert previous_epoch <= epoch <= next_epoch
    indices = get_active_validator_indices(state, epoch)

    if epoch == current_epoch:
        start_shard = state.latest_start_shard
    elif epoch == previous_epoch:
        previous_shard_delta = get_shard_delta(state, previous_epoch)
        start_shard = (state.latest_start_shard - previous_shard_delta) % SHARD_COUNT
    elif epoch == next_epoch:
        current_shard_delta = get_shard_delta(state, current_epoch)
        start_shard = (state.latest_start_shard + current_shard_delta) % SHARD_COUNT

    committees_per_epoch = get_epoch_committee_count(state, epoch)
    committees_per_slot = committees_per_epoch // SLOTS_PER_EPOCH
    offset = slot % SLOTS_PER_EPOCH
    slot_start_shard = (start_shard + committees_per_slot * offset) % SHARD_COUNT
    seed = generate_seed(state, epoch)

    return [
        (
            compute_committee(indices, seed, committees_per_slot * offset + i, committees_per_epoch),
            (slot_start_shard + i) % SHARD_COUNT,
        )
        for i in range(committees_per_slot)
    ]
```

### `get_block_root`

```python
def get_block_root(state: BeaconState,
                   slot: Slot) -> Bytes32:
    """
    Return the block root at a recent ``slot``.
    """
    assert slot < state.slot <= slot + SLOTS_PER_HISTORICAL_ROOT
    return state.latest_block_roots[slot % SLOTS_PER_HISTORICAL_ROOT]
```

`get_block_root(_, s)` should always return `hash_tree_root` of the block in the beacon chain at slot `s`, and `get_crosslink_committees_at_slot(_, s)` should not change unless the [validator](#dfn-validator) registry changes.

### `get_state_root`

```python
def get_state_root(state: BeaconState,
                   slot: Slot) -> Bytes32:
    """
    Return the state root at a recent ``slot``.
    """
    assert slot < state.slot <= slot + SLOTS_PER_HISTORICAL_ROOT
    return state.latest_state_roots[slot % SLOTS_PER_HISTORICAL_ROOT]
```
### `get_randao_mix`

```python
def get_randao_mix(state: BeaconState,
                   epoch: Epoch) -> Bytes32:
    """
    Return the randao mix at a recent ``epoch``.
    """
    assert get_current_epoch(state) - LATEST_RANDAO_MIXES_LENGTH < epoch <= get_current_epoch(state)
    return state.latest_randao_mixes[epoch % LATEST_RANDAO_MIXES_LENGTH]
```

### `get_active_index_root`

```python
def get_active_index_root(state: BeaconState,
                          epoch: Epoch) -> Bytes32:
    """
    Return the index root at a recent ``epoch``.
    """
    assert get_current_epoch(state) - LATEST_ACTIVE_INDEX_ROOTS_LENGTH + ACTIVATION_EXIT_DELAY < epoch <= get_current_epoch(state) + ACTIVATION_EXIT_DELAY
    return state.latest_active_index_roots[epoch % LATEST_ACTIVE_INDEX_ROOTS_LENGTH]
```

### `generate_seed`

```python
def generate_seed(state: BeaconState,
                  epoch: Epoch) -> Bytes32:
    """
    Generate a seed for the given ``epoch``.
    """
    return hash(
        get_randao_mix(state, epoch - MIN_SEED_LOOKAHEAD) +
        get_active_index_root(state, epoch) +
        int_to_bytes32(epoch)
    )
```

### `get_beacon_proposer_index`

```python
def get_beacon_proposer_index(state: BeaconState,
                              slot: Slot) -> ValidatorIndex:
    """
    Return the beacon proposer index for the ``slot``.
    Due to proposer selection being based upon the validator balances during
    the epoch in question, this can only be run for the current epoch.
    """
    current_epoch = get_current_epoch(state)
    # assert slot_to_epoch(slot) == current_epoch

    first_committee, _ = get_crosslink_committees_at_slot(state, slot)[0]
    i = 0
    while True:
        rand_byte = hash(
            generate_seed(state, current_epoch) +
            int_to_bytes8(i // 32)
        )[i % 32]
        candidate = first_committee[(current_epoch + i) % len(first_committee)]
        if get_effective_balance(state, candidate) * 256 > MAX_DEPOSIT_AMOUNT * rand_byte:
            return candidate
        i += 1
```

### `verify_merkle_branch`

```python
def verify_merkle_branch(leaf: Bytes32, proof: List[Bytes32], depth: int, index: int, root: Bytes32) -> bool:
    """
    Verify that the given ``leaf`` is on the merkle branch ``proof``
    starting with the given ``root``.
    """
    value = leaf
    for i in range(depth):
        if index // (2**i) % 2:
            value = hash(proof[i] + value)
        else:
            value = hash(value + proof[i])
    return value == root
```

### `get_crosslink_committee_for_attestation`

```python
def get_crosslink_committee_for_attestation(state: BeaconState,
                                            attestation_data: AttestationData) -> List[ValidatorIndex]:
    """
    Return the crosslink committee corresponding to ``attestation_data``.
    """
    crosslink_committees = get_crosslink_committees_at_slot(state, attestation_data.slot)

    # Find the committee in the list with the desired shard
    assert attestation_data.shard in [shard for _, shard in crosslink_committees]
    crosslink_committee = [committee for committee, shard in crosslink_committees if shard == attestation_data.shard][0]

    return crosslink_committee
```

### `get_attestation_participants`

```python
def get_attestation_participants(state: BeaconState,
                                 attestation_data: AttestationData,
                                 bitfield: bytes) -> List[ValidatorIndex]:
    """
    Return the sorted participant indices corresponding to ``attestation_data`` and ``bitfield``.
    """
    crosslink_committee = get_crosslink_committee_for_attestation(state, attestation_data)

    assert verify_bitfield(bitfield, len(crosslink_committee))

    # Find the participating attesters in the committee
    participants = []
    for i, validator_index in enumerate(crosslink_committee):
        aggregation_bit = get_bitfield_bit(bitfield, i)
        if aggregation_bit == 0b1:
            participants.append(validator_index)
    return sorted(participants)
```

### `int_to_bytes1`, `int_to_bytes2`, ...

`int_to_bytes1(x): return x.to_bytes(1, 'little')`, `int_to_bytes2(x): return x.to_bytes(2, 'little')`, and so on for all integers, particularly 1, 2, 3, 4, 8, 32, 48, 96.

### `bytes_to_int`

```python
def bytes_to_int(data: bytes) -> int:
    return int.from_bytes(data, 'little')
```

### `get_effective_balance`

```python
def get_effective_balance(state: BeaconState, index: ValidatorIndex) -> Gwei:
    """
    Return the effective balance (also known as "balance at stake") for a validator with the given ``index``.
    """
    return min(get_balance(state, index), MAX_DEPOSIT_AMOUNT)
```

### `get_total_balance`

```python
def get_total_balance(state: BeaconState, validators: List[ValidatorIndex]) -> Gwei:
    """
    Return the combined effective balance of an array of ``validators``.
    """
    return sum([get_effective_balance(state, i) for i in validators])
```

### `get_fork_version`

```python
def get_fork_version(fork: Fork,
                     epoch: Epoch) -> bytes:
    """
    Return the fork version of the given ``epoch``.
    """
    if epoch < fork.epoch:
        return fork.previous_version
    else:
        return fork.current_version
```

### `get_domain`

```python
def get_domain(fork: Fork,
               epoch: Epoch,
               domain_type: int) -> int:
    """
    Get the domain number that represents the fork meta and signature domain.
    """
    return bytes_to_int(get_fork_version(fork, epoch) + int_to_bytes4(domain_type))
```

### `get_bitfield_bit`

```python
def get_bitfield_bit(bitfield: bytes, i: int) -> int:
    """
    Extract the bit in ``bitfield`` at position ``i``.
    """
    return (bitfield[i // 8] >> (i % 8)) % 2
```

### `verify_bitfield`

```python
def verify_bitfield(bitfield: bytes, committee_size: int) -> bool:
    """
    Verify ``bitfield`` against the ``committee_size``.
    """
    if len(bitfield) != (committee_size + 7) // 8:
        return False

    # Check `bitfield` is padded with zero bits only
    for i in range(committee_size, len(bitfield) * 8):
        if get_bitfield_bit(bitfield, i) == 0b1:
            return False

    return True
```

### `convert_to_indexed`

```python
def convert_to_indexed(state: BeaconState, attestation: Attestation) -> IndexedAttestation:
    """
    Convert ``attestation`` to (almost) indexed-verifiable form.
    """
    attesting_indices = get_attestation_participants(state, attestation.data, attestation.aggregation_bitfield)
    custody_bit_1_indices = get_attestation_participants(state, attestation.data, attestation.custody_bitfield)
    custody_bit_0_indices = [index for index in attesting_indices if index not in custody_bit_1_indices]

    return IndexedAttestation(
        custody_bit_0_indices=custody_bit_0_indices,
        custody_bit_1_indices=custody_bit_1_indices,
        data=attestation.data,
        aggregate_signature=attestation.aggregate_signature,
    )
```

### `verify_indexed_attestation`

```python
def verify_indexed_attestation(state: BeaconState, indexed_attestation: IndexedAttestation) -> bool:
    """
    Verify validity of ``indexed_attestation`` fields.
    """
    custody_bit_0_indices = indexed_attestation.custody_bit_0_indices
    custody_bit_1_indices = indexed_attestation.custody_bit_1_indices

    # ensure no duplicate indices across custody bits
    assert len(set(custody_bit_0_indices).intersection(set(custody_bit_1_indices))) == 0

    if len(custody_bit_1_indices) > 0:  # [TO BE REMOVED IN PHASE 1]
        return False

    total_attesting_indices = len(custody_bit_0_indices) + len(custody_bit_1_indices)
    if not (1 <= total_attesting_indices <= MAX_ATTESTATION_PARTICIPANTS):
        return False

    if custody_bit_0_indices != sorted(custody_bit_0_indices):
        return False

    if custody_bit_1_indices != sorted(custody_bit_1_indices):
        return False

    return bls_verify_multiple(
        pubkeys=[
            bls_aggregate_pubkeys([state.validator_registry[i].pubkey for i in custody_bit_0_indices]),
            bls_aggregate_pubkeys([state.validator_registry[i].pubkey for i in custody_bit_1_indices]),
        ],
        message_hashes=[
            hash_tree_root(AttestationDataAndCustodyBit(data=indexed_attestation.data, custody_bit=0b0)),
            hash_tree_root(AttestationDataAndCustodyBit(data=indexed_attestation.data, custody_bit=0b1)),
        ],
        signature=indexed_attestation.aggregate_signature,
        domain=get_domain(state.fork, slot_to_epoch(indexed_attestation.data.slot), DOMAIN_ATTESTATION),
    )
```

### `is_double_vote`

```python
def is_double_vote(attestation_data_1: AttestationData,
                   attestation_data_2: AttestationData) -> bool:
    """
    Check if ``attestation_data_1`` and ``attestation_data_2`` have the same target.
    """
    target_epoch_1 = slot_to_epoch(attestation_data_1.slot)
    target_epoch_2 = slot_to_epoch(attestation_data_2.slot)
    return target_epoch_1 == target_epoch_2
```

### `is_surround_vote`

```python
def is_surround_vote(attestation_data_1: AttestationData,
                     attestation_data_2: AttestationData) -> bool:
    """
    Check if ``attestation_data_1`` surrounds ``attestation_data_2``.
    """
    source_epoch_1 = attestation_data_1.source_epoch
    source_epoch_2 = attestation_data_2.source_epoch
    target_epoch_1 = slot_to_epoch(attestation_data_1.slot)
    target_epoch_2 = slot_to_epoch(attestation_data_2.slot)

    return source_epoch_1 < source_epoch_2 and target_epoch_2 < target_epoch_1
```

### `integer_squareroot`

```python
def integer_squareroot(n: int) -> int:
    """
    The largest integer ``x`` such that ``x**2`` is less than or equal to ``n``.
    """
    assert n >= 0
    x = n
    y = (x + 1) // 2
    while y < x:
        x = y
        y = (x + n // x) // 2
    return x
```

### `get_delayed_activation_exit_epoch`

```python
def get_delayed_activation_exit_epoch(epoch: Epoch) -> Epoch:
    """
    Return the epoch at which an activation or exit triggered in ``epoch`` takes effect.
    """
    return epoch + 1 + ACTIVATION_EXIT_DELAY
```

### `get_churn_limit`

```python
def get_churn_limit(state: BeaconState) -> int:
    return max(
        MIN_PER_EPOCH_CHURN_LIMIT,
        len(get_active_validator_indices(state, get_current_epoch(state))) // CHURN_LIMIT_QUOTIENT
    )
```

### `bls_verify`

`bls_verify` is a function for verifying a BLS signature, defined in the [BLS Signature spec](../bls_signature.md#bls_verify).

### `bls_verify_multiple`

`bls_verify_multiple` is a function for verifying a BLS signature constructed from multiple messages, defined in the [BLS Signature spec](../bls_signature.md#bls_verify_multiple).

### `bls_aggregate_pubkeys`

`bls_aggregate_pubkeys` is a function for aggregating multiple BLS public keys into a single aggregate key, defined in the [BLS Signature spec](../bls_signature.md#bls_aggregate_pubkeys).

### Routines for updating validator status

Note: All functions in this section mutate `state`.

#### `activate_validator`

```python
def activate_validator(state: BeaconState, index: ValidatorIndex) -> None:
    """
    Activate the validator of the given ``index``.
    Note that this function mutates ``state``.
    """
    validator = state.validator_registry[index]
<<<<<<< HEAD
    if state.slot == GENESIS_SLOT:
        validator.activation_epoch = GENESIS_EPOCH
    else: 
=======

    if is_genesis:
        validator.activation_eligibility_epoch = GENESIS_EPOCH
        validator.activation_epoch = GENESIS_EPOCH
    else:
>>>>>>> 7840d29f
        validator.activation_epoch = get_delayed_activation_exit_epoch(get_current_epoch(state))
```

#### `initiate_validator_exit`

```python
def initiate_validator_exit(state: BeaconState, index: ValidatorIndex) -> None:
    """
    Initiate the validator of the given ``index``.
    Note that this function mutates ``state``.
    """
    # Return if validator already initiated exit
    validator = state.validator_registry[index]
    if validator.exit_epoch != FAR_FUTURE_EPOCH:
        return

    # Compute exit queue epoch
    exit_epochs = [v.exit_epoch for v in state.validator_registry if v.exit_epoch != FAR_FUTURE_EPOCH]
    exit_queue_epoch = sorted(exit_epochs + [get_delayed_activation_exit_epoch(get_current_epoch(state))])[-1]
    exit_queue_churn = len([v for v in state.validator_registry if v.exit_epoch == exit_queue_epoch])
    if exit_queue_churn >= get_churn_limit(state):
        exit_queue_epoch += 1

    # Set validator exit epoch and withdrawable epoch
    validator.exit_epoch = exit_queue_epoch
    validator.withdrawable_epoch = validator.exit_epoch + MIN_VALIDATOR_WITHDRAWABILITY_DELAY
```

#### `slash_validator`

```python
def slash_validator(state: BeaconState, slashed_index: ValidatorIndex, whistleblower_index: ValidatorIndex=None) -> None:
    """
    Slash the validator with index ``slashed_index``.
    Note that this function mutates ``state``.
    """
    initiate_validator_exit(state, slashed_index)
    state.validator_registry[slashed_index].slashed = True
    state.validator_registry[slashed_index].withdrawable_epoch = get_current_epoch(state) + LATEST_SLASHED_EXIT_LENGTH
    slashed_balance = get_effective_balance(state, slashed_index)
    state.latest_slashed_balances[get_current_epoch(state) % LATEST_SLASHED_EXIT_LENGTH] += slashed_balance

    proposer_index = get_beacon_proposer_index(state, state.slot)
    if whistleblower_index is None:
        whistleblower_index = proposer_index
    whistleblowing_reward = slashed_balance // WHISTLEBLOWING_REWARD_QUOTIENT
    proposer_reward = whistleblowing_reward // PROPOSER_REWARD_QUOTIENT
    increase_balance(state, proposer_index, proposer_reward)
    increase_balance(state, whistleblower_index, whistleblowing_reward - proposer_reward)
    decrease_balance(state, slashed_index, whistleblowing_reward)
```

## Ethereum 1.0 deposit contract

The initial deployment phases of Ethereum 2.0 are implemented without consensus changes to Ethereum 1.0. A deposit contract at address `DEPOSIT_CONTRACT_ADDRESS` is added to Ethereum 1.0 for deposits of ETH to the beacon chain. Validator balances will be withdrawable to the shards in phase 2, i.e. when the EVM2.0 is deployed and the shards have state.

### Deposit arguments

The deposit contract has a single `deposit` function which takes as argument a SimpleSerialize'd `DepositData`.

### Withdrawal credentials

One of the `DepositData` fields is `withdrawal_credentials`. It is a commitment to credentials for withdrawals to shards. The first byte of `withdrawal_credentials` is a version number. As of now the only expected format is as follows:

* `withdrawal_credentials[:1] == BLS_WITHDRAWAL_PREFIX_BYTE`
* `withdrawal_credentials[1:] == hash(withdrawal_pubkey)[1:]` where `withdrawal_pubkey` is a BLS pubkey

The private key corresponding to `withdrawal_pubkey` will be required to initiate a withdrawal. It can be stored separately until a withdrawal is required, e.g. in cold storage.

### `Deposit` logs

Every Ethereum 1.0 deposit, of size between `MIN_DEPOSIT_AMOUNT` and `MAX_DEPOSIT_AMOUNT`, emits a `Deposit` log for consumption by the beacon chain. The deposit contract does little validation, pushing most of the validator onboarding logic to the beacon chain. In particular, the proof of possession (a BLS12 signature) is not verified by the deposit contract.

### `Eth2Genesis` log

When a sufficient amount of full deposits have been made, the deposit contract emits the `Eth2Genesis` log. The beacon chain state may then be initialized by calling the `get_genesis_beacon_state` function (defined below) where:

* `genesis_time` equals `time` in the `Eth2Genesis` log
* `latest_eth1_data.deposit_root` equals `deposit_root` in the `Eth2Genesis` log
* `latest_eth1_data.deposit_count` equals `deposit_count` in the `Eth2Genesis` log
* `latest_eth1_data.block_hash` equals the hash of the block that included the log
* `genesis_validator_deposits` is a list of `Deposit` objects built according to the `Deposit` logs up to the deposit that triggered the `Eth2Genesis` log, processed in the order in which they were emitted (oldest to newest)

### Vyper code

The source for the Vyper contract lives in a [separate repository](https://github.com/ethereum/deposit_contract) at [https://github.com/ethereum/deposit_contract/blob/master/deposit_contract/contracts/validator_registration.v.py](https://github.com/ethereum/deposit_contract/blob/master/deposit_contract/contracts/validator_registration.v.py).

Note: to save ~10x on gas this contract uses a somewhat unintuitive progressive Merkle root calculation algo that requires only O(log(n)) storage. See https://github.com/ethereum/research/blob/master/beacon_chain_impl/progressive_merkle_tree.py for an implementation of the same algo in python tested for correctness.

For convenience, we provide the interface to the contract here:

* `__init__()`: initializes the contract
* `get_deposit_root() -> bytes32`: returns the current root of the deposit tree
* `deposit(bytes[512])`: adds a deposit instance to the deposit tree, incorporating the input argument and the value transferred in the given call. Note: the amount of value transferred *must* be within `MIN_DEPOSIT_AMOUNT` and `MAX_DEPOSIT_AMOUNT`, inclusive. Each of these constants are specified in units of Gwei.

## On genesis

When enough full deposits have been made to the deposit contract, an `Eth2Genesis` log is emitted. Construct a corresponding `genesis_state` and `genesis_block` as follows:

* Let `genesis_validator_deposits` be the list of deposits, ordered chronologically, up to and including the deposit that triggered the `Eth2Genesis` log.
* Let `genesis_time` be the timestamp specified in the `Eth2Genesis` log.
* Let `genesis_eth1_data` be the `Eth1Data` object where:
    * `genesis_eth1_data.deposit_root` is the `deposit_root` contained in the `Eth2Genesis` log.
    * `genesis_eth1_data.deposit_count` is the `deposit_count` contained in the `Eth2Genesis` log.
    * `genesis_eth1_data.block_hash` is the hash of the Ethereum 1.0 block that emitted the `Eth2Genesis` log.
* Let `genesis_state = get_genesis_beacon_state(genesis_validator_deposits, genesis_time, genesis_eth1_data)`.
* Let `genesis_block = get_empty_block()`.
* Set `genesis_block.state_root = hash_tree_root(genesis_state)`.

```python
def get_empty_block() -> BeaconBlock:
    """
    Get an empty ``BeaconBlock``.
    """
    return BeaconBlock(
        slot=GENESIS_SLOT,
        previous_block_root=ZERO_HASH,
        state_root=ZERO_HASH,
        body=BeaconBlockBody(
            randao_reveal=EMPTY_SIGNATURE,
            eth1_data=Eth1Data(
                deposit_root=ZERO_HASH,
                deposit_count=0,
                block_hash=ZERO_HASH,
            ),
            proposer_slashings=[],
            attester_slashings=[],
            attestations=[],
            deposits=[],
            voluntary_exits=[],
            transfers=[],
        ),
        signature=EMPTY_SIGNATURE,
    )
```

```python
def get_genesis_beacon_state(genesis_validator_deposits: List[Deposit],
                             genesis_time: int,
                             genesis_eth1_data: Eth1Data) -> BeaconState:
    """
    Get the genesis ``BeaconState``.
    """
    state = BeaconState(
        # Misc
        slot=GENESIS_SLOT,
        genesis_time=genesis_time,
        fork=Fork(
            previous_version=GENESIS_FORK_VERSION,
            current_version=GENESIS_FORK_VERSION,
            epoch=GENESIS_EPOCH,
        ),

        # Validator registry
        validator_registry=[],
        balances=[],

        # Randomness and committees
        latest_randao_mixes=Vector([ZERO_HASH for _ in range(LATEST_RANDAO_MIXES_LENGTH)]),
        latest_start_shard=GENESIS_START_SHARD,

        # Finality
        previous_epoch_attestations=[],
        current_epoch_attestations=[],
        previous_justified_epoch=GENESIS_EPOCH,
        current_justified_epoch=GENESIS_EPOCH,
        previous_justified_root=ZERO_HASH,
        current_justified_root=ZERO_HASH,
        justification_bitfield=0,
        finalized_epoch=GENESIS_EPOCH,
        finalized_root=ZERO_HASH,

        # Recent state
        latest_crosslinks=Vector([Crosslink(epoch=GENESIS_EPOCH, crosslink_data_root=ZERO_HASH) for _ in range(SHARD_COUNT)]),
        latest_block_roots=Vector([ZERO_HASH for _ in range(SLOTS_PER_HISTORICAL_ROOT)]),
        latest_state_roots=Vector([ZERO_HASH for _ in range(SLOTS_PER_HISTORICAL_ROOT)]),
        latest_active_index_roots=Vector([ZERO_HASH for _ in range(LATEST_ACTIVE_INDEX_ROOTS_LENGTH)]),
        latest_slashed_balances=Vector([0 for _ in range(LATEST_SLASHED_EXIT_LENGTH)]),
        latest_block_header=get_temporary_block_header(get_empty_block()),
        historical_roots=[],

        # Ethereum 1.0 chain data
        latest_eth1_data=genesis_eth1_data,
        eth1_data_votes=[],
        deposit_index=0,
    )

    # Process genesis deposits
    for deposit in genesis_validator_deposits:
        process_deposit(state, deposit)

    # Process genesis activations
    for validator_index in range(len(state.validator_registry)):
        if get_effective_balance(state, validator_index) >= MAX_DEPOSIT_AMOUNT:
            activate_validator(state, validator_index)

    genesis_active_index_root = hash_tree_root(get_active_validator_indices(state, GENESIS_EPOCH))
    for index in range(LATEST_ACTIVE_INDEX_ROOTS_LENGTH):
        state.latest_active_index_roots[index] = genesis_active_index_root

    return state
```

## Beacon chain processing

The beacon chain is the system chain for Ethereum 2.0. The main responsibilities of the beacon chain are as follows:

* Store and maintain the registry of [validators](#dfn-validator)
* Process crosslinks (see above)
* Process its per-block consensus, as well as the finality gadget

Processing the beacon chain is similar to processing the Ethereum 1.0 chain. Clients download and process blocks and maintain a view of what is the current "canonical chain", terminating at the current "head". However, because of the beacon chain's relationship with Ethereum 1.0, and because it is a proof-of-stake chain, there are differences.

For a beacon chain block, `block`, to be processed by a node, the following conditions must be met:

* The parent block with root `block.previous_block_root` has been processed and accepted.
* An Ethereum 1.0 block pointed to by the `state.latest_eth1_data.block_hash` has been processed and accepted.
* The node's Unix time is greater than or equal to `state.genesis_time + block.slot * SECONDS_PER_SLOT`. (Note that leap seconds mean that slots will occasionally last `SECONDS_PER_SLOT + 1` or `SECONDS_PER_SLOT - 1` seconds, possibly several times a year.)

If these conditions are not met, the client should delay processing the beacon block until the conditions are all satisfied.

Beacon block production is significantly different because of the proof-of-stake mechanism. A client simply checks what it thinks is the canonical chain when it should create a block and looks up what its slot number is; when the slot arrives, it either proposes or attests to a block as required. Note that this requires each node to have a clock that is roughly (i.e. within `SECONDS_PER_SLOT` seconds) synchronized with the other nodes.

### Beacon chain fork choice rule

The beacon chain fork choice rule is a hybrid that combines justification and finality with Latest Message Driven (LMD) Greediest Heaviest Observed SubTree (GHOST). At any point in time a [validator](#dfn-validator) `v` subjectively calculates the beacon chain head as follows.

* Abstractly define `Store` as the type of storage object for the chain data and `store` be the set of attestations and blocks that the [validator](#dfn-validator) `v` has observed and verified (in particular, block ancestors must be recursively verified). Attestations not yet included in any chain are still included in `store`.
* Let `finalized_head` be the finalized block with the highest epoch. (A block `B` is finalized if there is a descendant of `B` in `store` the processing of which sets `B` as finalized.)
* Let `justified_head` be the descendant of `finalized_head` with the highest epoch that has been justified for at least 1 epoch. (A block `B` is justified if there is a descendant of `B` in `store` the processing of which sets `B` as justified.) If no such descendant exists set `justified_head` to `finalized_head`.
* Let `get_ancestor(store: Store, block: BeaconBlock, slot: Slot) -> BeaconBlock` be the ancestor of `block` with slot number `slot`. The `get_ancestor` function can be defined recursively as:

```python
def get_ancestor(store: Store, block: BeaconBlock, slot: Slot) -> BeaconBlock:
    """
    Get the ancestor of ``block`` with slot number ``slot``; return ``None`` if not found.
    """
    if block.slot == slot:
        return block
    elif block.slot < slot:
        return None
    else:
        return get_ancestor(store, store.get_parent(block), slot)
```

* Let `get_latest_attestation(store: Store, validator_index: ValidatorIndex) -> Attestation` be the attestation with the highest slot number in `store` from the validator with the given `validator_index`. If several such attestations exist, use the one the [validator](#dfn-validator) `v` observed first.
* Let `get_latest_attestation_target(store: Store, validator_index: ValidatorIndex) -> BeaconBlock` be the target block in the attestation `get_latest_attestation(store, validator_index)`.
* Let `get_children(store: Store, block: BeaconBlock) -> List[BeaconBlock]` returns the child blocks of the given `block`.
* Let `justified_head_state` be the resulting `BeaconState` object from processing the chain up to the `justified_head`.
* The `head` is `lmd_ghost(store, justified_head_state, justified_head)` where the function `lmd_ghost` is defined below. Note that the implementation below is suboptimal; there are implementations that compute the head in time logarithmic in slot count.

```python
def lmd_ghost(store: Store, start_state: BeaconState, start_block: BeaconBlock) -> BeaconBlock:
    """
    Execute the LMD-GHOST algorithm to find the head ``BeaconBlock``.
    """
    validators = start_state.validator_registry
    active_validator_indices = get_active_validator_indices(validators, slot_to_epoch(start_state.slot))
    attestation_targets = [
        (validator_index, get_latest_attestation_target(store, validator_index))
        for validator_index in active_validator_indices
    ]

    # Use the rounded-balance-with-hysteresis supplied by the protocol for fork
    # choice voting. This reduces the number of recomputations that need to be
    # made for optimized implementations that precompute and save data
    def get_vote_count(block: BeaconBlock) -> int:
        return sum(
            start_state.validator_registry[validator_index].high_balance
            for validator_index, target in attestation_targets
            if get_ancestor(store, target, block.slot) == block
        )

    head = start_block
    while 1:
        children = get_children(store, head)
        if len(children) == 0:
            return head
        # Ties broken by favoring block with lexicographically higher root
        head = max(children, key=lambda x: (get_vote_count(x), hash_tree_root(x)))
```

## Beacon chain state transition function

We now define the state transition function. At a high level, the state transition is made up of four parts:

1. State caching, which happens at the start of every slot.
2. The per-epoch transitions, which happens at the start of the first slot of every epoch.
3. The per-slot transitions, which happens at every slot.
4. The per-block transitions, which happens at every block.

Transition section notes:
* The state caching caches the state root of the previous slot and updates block and state roots records.
* The per-epoch transitions focus on the [validator](#dfn-validator) registry, including adjusting balances and activating and exiting [validators](#dfn-validator), as well as processing crosslinks and managing block justification/finalization.
* The per-slot transitions focus on the slot counter.
* The per-block transitions generally focus on verifying aggregate signatures and saving temporary records relating to the per-block activity in the `BeaconState`.

Beacon blocks that trigger unhandled Python exceptions (e.g. out-of-range list accesses) and failed `assert`s during the state transition are considered invalid.

_Note_: If there are skipped slots between a block and its parent block, run the steps in the [state-root](#state-caching), [per-epoch](#per-epoch-processing), and [per-slot](#per-slot-processing) sections once for each skipped slot and then once for the slot containing the new block.

### State caching

At every `slot > GENESIS_SLOT` run the following function:

```python
def cache_state(state: BeaconState) -> None:
    previous_slot_state_root = hash_tree_root(state)

    # store the previous slot's post state transition root
    state.latest_state_roots[state.slot % SLOTS_PER_HISTORICAL_ROOT] = previous_slot_state_root

    # cache state root in stored latest_block_header if empty
    if state.latest_block_header.state_root == ZERO_HASH:
        state.latest_block_header.state_root = previous_slot_state_root

    # store latest known block for previous slot
    state.latest_block_roots[state.slot % SLOTS_PER_HISTORICAL_ROOT] = signing_root(state.latest_block_header)
```

### Per-epoch processing

The steps below happen when `state.slot > GENESIS_SLOT and (state.slot + 1) % SLOTS_PER_EPOCH == 0`.

#### Helper functions

We define some helper functions utilized when processing an epoch transition:

```python
def get_current_total_balance(state: BeaconState) -> Gwei:
    return get_total_balance(state, get_active_validator_indices(state, get_current_epoch(state)))
```

```python
def get_previous_total_balance(state: BeaconState) -> Gwei:
    return get_total_balance(state, get_active_validator_indices(state, get_previous_epoch(state)))
```

```python
def get_unslashed_attesting_indices(state: BeaconState, attestations: List[PendingAttestation]) -> List[ValidatorIndex]:
    output = set()
    for a in attestations:
        output = output.union(get_attestation_participants(state, a.data, a.aggregation_bitfield))
    return sorted(filter(lambda index: not state.validator_registry[index].slashed, list(output)))
```

```python
def get_attesting_balance(state: BeaconState, attestations: List[PendingAttestation]) -> Gwei:
    return get_total_balance(state, get_unslashed_attesting_indices(state, attestations))
```

```python
def get_current_epoch_boundary_attestations(state: BeaconState) -> List[PendingAttestation]:
    return [
        a for a in state.current_epoch_attestations
        if a.data.target_root == get_block_root(state, get_epoch_start_slot(get_current_epoch(state)))
    ]
```

```python
def get_previous_epoch_boundary_attestations(state: BeaconState) -> List[PendingAttestation]:
    return [
        a for a in state.previous_epoch_attestations
        if a.data.target_root == get_block_root(state, get_epoch_start_slot(get_previous_epoch(state)))
    ]
```

```python
def get_previous_epoch_matching_head_attestations(state: BeaconState) -> List[PendingAttestation]:
    return [
        a for a in state.previous_epoch_attestations
        if a.data.beacon_block_root == get_block_root(state, a.data.slot)
    ]
```

**Note**: Total balances computed for the previous epoch might be marginally different than the actual total balances during the previous epoch transition. Due to the tight bound on validator churn each epoch and small per-epoch rewards/penalties, the potential balance difference is very low and only marginally affects consensus safety.

```python
def get_winning_root_and_participants(state: BeaconState, shard: Shard) -> Tuple[Bytes32, List[ValidatorIndex]]:
    all_attestations = state.current_epoch_attestations + state.previous_epoch_attestations
    valid_attestations = [
        a for a in all_attestations if a.data.previous_crosslink == state.latest_crosslinks[shard]
    ]
    all_roots = [a.data.crosslink_data_root for a in valid_attestations]

    # handle when no attestations for shard available
    if len(all_roots) == 0:
        return ZERO_HASH, []

    def get_attestations_for(root) -> List[PendingAttestation]:
        return [a for a in valid_attestations if a.data.crosslink_data_root == root]

    # Winning crosslink root is the root with the most votes for it, ties broken in favor of
    # lexicographically higher hash
    winning_root = max(all_roots, key=lambda r: (get_attesting_balance(state, get_attestations_for(r)), r))

    return winning_root, get_unslashed_attesting_indices(state, get_attestations_for(winning_root))
```

```python
def earliest_attestation(state: BeaconState, validator_index: ValidatorIndex) -> PendingAttestation:
    return min([
        a for a in state.previous_epoch_attestations if
        validator_index in get_attestation_participants(state, a.data, a.aggregation_bitfield)
    ], key=lambda a: a.inclusion_slot)
```

```python
def inclusion_slot(state: BeaconState, validator_index: ValidatorIndex) -> Slot:
    return earliest_attestation(state, validator_index).inclusion_slot
```

```python
def inclusion_distance(state: BeaconState, validator_index: ValidatorIndex) -> int:
    attestation = earliest_attestation(state, validator_index)
    return attestation.inclusion_slot - attestation.data.slot
```

#### Justification

Run the following function:

```python
def update_justification_and_finalization(state: BeaconState) -> None:
    if get_current_epoch(state) == GENESIS_EPOCH:
        return

    new_justified_epoch = state.current_justified_epoch
    new_finalized_epoch = state.finalized_epoch

    # Rotate the justification bitfield up one epoch to make room for the current epoch (and limit to 64 bits)
    state.justification_bitfield = (state.justification_bitfield << 1) % 2**64
    # If the previous epoch gets justified, fill the second last bit
    previous_boundary_attesting_balance = get_attesting_balance(state, get_previous_epoch_boundary_attestations(state))
    if previous_boundary_attesting_balance * 3 >= get_previous_total_balance(state) * 2:
        new_justified_epoch = get_current_epoch(state) - 1
        state.justification_bitfield |= 2
    # If the current epoch gets justified, fill the last bit
    current_boundary_attesting_balance = get_attesting_balance(state, get_current_epoch_boundary_attestations(state))
    if current_boundary_attesting_balance * 3 >= get_current_total_balance(state) * 2:
        new_justified_epoch = get_current_epoch(state)
        state.justification_bitfield |= 1

    # Process finalizations
    bitfield = state.justification_bitfield
    current_epoch = get_current_epoch(state)
    # The 2nd/3rd/4th most recent epochs are all justified, the 2nd using the 4th as source
    if (bitfield >> 1) % 8 == 0b111 and state.previous_justified_epoch == current_epoch - 3:
        new_finalized_epoch = state.previous_justified_epoch
    # The 2nd/3rd most recent epochs are both justified, the 2nd using the 3rd as source
    if (bitfield >> 1) % 4 == 0b11 and state.previous_justified_epoch == current_epoch - 2:
        new_finalized_epoch = state.previous_justified_epoch
    # The 1st/2nd/3rd most recent epochs are all justified, the 1st using the 3rd as source
    if (bitfield >> 0) % 8 == 0b111 and state.current_justified_epoch == current_epoch - 2:
        new_finalized_epoch = state.current_justified_epoch
    # The 1st/2nd most recent epochs are both justified, the 1st using the 2nd as source
    if (bitfield >> 0) % 4 == 0b11 and state.current_justified_epoch == current_epoch - 1:
        new_finalized_epoch = state.current_justified_epoch

    # Update state jusification/finality fields
    state.previous_justified_epoch = state.current_justified_epoch
    state.previous_justified_root = state.current_justified_root
    if new_justified_epoch != state.current_justified_epoch:
        state.current_justified_epoch = new_justified_epoch
        state.current_justified_root = get_block_root(state, get_epoch_start_slot(new_justified_epoch))
    if new_finalized_epoch != state.finalized_epoch:
        state.finalized_epoch = new_finalized_epoch
        state.finalized_root = get_block_root(state, get_epoch_start_slot(new_finalized_epoch))
```

#### Crosslinks

Run the following function:

```python
def process_crosslinks(state: BeaconState) -> None:
    previous_epoch = get_previous_epoch(state)
    next_epoch = get_current_epoch(state) + 1
    for slot in range(get_epoch_start_slot(previous_epoch), get_epoch_start_slot(next_epoch)):
        for crosslink_committee, shard in get_crosslink_committees_at_slot(state, slot):
            winning_root, participants = get_winning_root_and_participants(state, shard)
            participating_balance = get_total_balance(state, participants)
            total_balance = get_total_balance(state, crosslink_committee)
            if 3 * participating_balance >= 2 * total_balance:
                state.latest_crosslinks[shard] = Crosslink(
                    epoch=min(slot_to_epoch(slot), state.latest_crosslinks[shard].epoch + MAX_CROSSLINK_EPOCHS),
                    crosslink_data_root=winning_root
                )
```

#### Eth1 data

Run the following function:

```python
def maybe_reset_eth1_period(state: BeaconState) -> None:
    if (get_current_epoch(state) + 1) % EPOCHS_PER_ETH1_VOTING_PERIOD == 0:
        for eth1_data_vote in state.eth1_data_votes:
            # If a majority of all votes were for a particular eth1_data value,
            # then set that as the new canonical value
            if eth1_data_vote.vote_count * 2 > EPOCHS_PER_ETH1_VOTING_PERIOD * SLOTS_PER_EPOCH:
                state.latest_eth1_data = eth1_data_vote.eth1_data
        state.eth1_data_votes = []
```

#### Rewards and penalties

First, we define some additional helpers:

```python
def get_base_reward(state: BeaconState, index: ValidatorIndex) -> Gwei:
    if get_previous_total_balance(state) == 0:
        return 0

    adjusted_quotient = integer_squareroot(get_previous_total_balance(state)) // BASE_REWARD_QUOTIENT
    return get_effective_balance(state, index) // adjusted_quotient // 5
```

```python
def get_inactivity_penalty(state: BeaconState, index: ValidatorIndex, epochs_since_finality: int) -> Gwei:
    if epochs_since_finality <= 4:
        extra_penalty = 0
    else:
        extra_penalty = get_effective_balance(state, index) * epochs_since_finality // INACTIVITY_PENALTY_QUOTIENT // 2
    return get_base_reward(state, index) + extra_penalty
```

Note: When applying penalties in the following balance recalculations, implementers should make sure the `uint64` does not underflow.

##### Justification and finalization

```python
def get_justification_and_finalization_deltas(state: BeaconState) -> Tuple[List[Gwei], List[Gwei]]:
    current_epoch = get_current_epoch(state)
    epochs_since_finality = current_epoch + 1 - state.finalized_epoch
    rewards = [0 for index in range(len(state.validator_registry))]
    penalties = [0 for index in range(len(state.validator_registry))]
    # Some helper variables
    boundary_attestations = get_previous_epoch_boundary_attestations(state)
    boundary_attesting_balance = get_attesting_balance(state, boundary_attestations)
    total_balance = get_previous_total_balance(state)
    total_attesting_balance = get_attesting_balance(state, state.previous_epoch_attestations)
    matching_head_attestations = get_previous_epoch_matching_head_attestations(state)
    matching_head_balance = get_attesting_balance(state, matching_head_attestations)
    eligible_validators = [
        index for index, validator in enumerate(state.validator_registry)
        if (
            is_active_validator(validator, current_epoch) or
            (validator.slashed and current_epoch < validator.withdrawable_epoch)
        )
    ]
    # Process rewards or penalties for all validators
    for index in eligible_validators:
        base_reward = get_base_reward(state, index)
        # Expected FFG source
        if index in get_unslashed_attesting_indices(state, state.previous_epoch_attestations):
            rewards[index] += base_reward * total_attesting_balance // total_balance
            # Inclusion speed bonus
            rewards[index] += (
                base_reward * MIN_ATTESTATION_INCLUSION_DELAY //
                inclusion_distance(state, index)
            )
        else:
            penalties[index] += base_reward
        # Expected FFG target
        if index in get_unslashed_attesting_indices(state, boundary_attestations):
            rewards[index] += base_reward * boundary_attesting_balance // total_balance
        else:
            penalties[index] += get_inactivity_penalty(state, index, epochs_since_finality)
        # Expected head
        if index in get_unslashed_attesting_indices(state, matching_head_attestations):
            rewards[index] += base_reward * matching_head_balance // total_balance
        else:
            penalties[index] += base_reward
        # Proposer bonus
        if index in get_unslashed_attesting_indices(state, state.previous_epoch_attestations):
            proposer_index = get_beacon_proposer_index(state, inclusion_slot(state, index))
            rewards[proposer_index] += base_reward // PROPOSER_REWARD_QUOTIENT
        # Take away max rewards if we're not finalizing
        if epochs_since_finality > 4:
            penalties[index] += base_reward * 4
    return [rewards, penalties]
```

##### Crosslinks

```python
def get_crosslink_deltas(state: BeaconState) -> Tuple[List[Gwei], List[Gwei]]:
    rewards = [0 for index in range(len(state.validator_registry))]
    penalties = [0 for index in range(len(state.validator_registry))]
    previous_epoch_start_slot = get_epoch_start_slot(get_previous_epoch(state))
    current_epoch_start_slot = get_epoch_start_slot(get_current_epoch(state))
    for slot in range(previous_epoch_start_slot, current_epoch_start_slot):
        for crosslink_committee, shard in get_crosslink_committees_at_slot(state, slot):
            winning_root, participants = get_winning_root_and_participants(state, shard)
            participating_balance = get_total_balance(state, participants)
            total_balance = get_total_balance(state, crosslink_committee)
            for index in crosslink_committee:
                if index in participants:
                    rewards[index] += get_base_reward(state, index) * participating_balance // total_balance
                else:
                    penalties[index] += get_base_reward(state, index)
    return [rewards, penalties]
```

#### Apply rewards

Run the following:

```python
def apply_rewards(state: BeaconState) -> None:
    if get_current_epoch(state) == GENESIS_EPOCH:
        return

    rewards1, penalties1 = get_justification_and_finalization_deltas(state)
    rewards2, penalties2 = get_crosslink_deltas(state)
    for i in range(len(state.validator_registry)):
        set_balance(
            state,
            i,
            max(
                0,
                get_balance(state, i) + rewards1[i] + rewards2[i] - penalties1[i] - penalties2[i],
            ),
        )
```

#### Balance-driven status transitions

Run `process_balance_driven_status_transitions(state)`.

```python
def process_balance_driven_status_transitions(state: BeaconState) -> None:
    """
    Iterate through the validator registry
    and deposit or eject active validators with sufficiently high or low balances
    """
    for index, validator in enumerate(state.validator_registry):
<<<<<<< HEAD
        if validator.activation_epoch == FAR_FUTURE_EPOCH and get_balance(state, index) >= MAX_DEPOSIT_AMOUNT:
            # Check the balance churn would be within the allowance
            balance_churn += get_effective_balance(state, index)
            if balance_churn > max_balance_churn:
                break

            # Activate validator
            activate_validator(state, index)

    # Exit validators within the allowable balance churn
    if current_epoch < state.validator_registry_update_epoch + LATEST_SLASHED_EXIT_LENGTH:
        balance_churn = (
            state.latest_slashed_balances[state.validator_registry_update_epoch % LATEST_SLASHED_EXIT_LENGTH] -
            state.latest_slashed_balances[current_epoch % LATEST_SLASHED_EXIT_LENGTH]
        )

        for index, validator in enumerate(state.validator_registry):
            if validator.exit_epoch == FAR_FUTURE_EPOCH and validator.initiated_exit:
                # Check the balance churn would be within the allowance
                balance_churn += get_effective_balance(state, index)
                if balance_churn > max_balance_churn:
                    break
=======
        balance = get_balance(state, index)
        if validator.activation_eligibility_epoch == FAR_FUTURE_EPOCH and balance >= MAX_DEPOSIT_AMOUNT:
            state.activation_eligibility_epoch = get_current_epoch(state)
>>>>>>> 7840d29f

        if is_active_validator(validator, get_current_epoch(state)) and balance < EJECTION_BALANCE:
            initiate_validator_exit(state, index)
```

#### Activation queue and start shard

Run the following function:

```python
def update_registry(state: BeaconState) -> None:
    activation_queue = sorted([
        validator for validator in state.validator_registry if
        validator.activation_eligibility_epoch != FAR_FUTURE_EPOCH and
        validator.activation_epoch >= get_delayed_activation_exit_epoch(state.finalized_epoch)
    ], key=lambda index: state.validator_registry[index].activation_eligibility_epoch)

    for index in activation_queue[:get_churn_limit(state)]:
        activate_validator(state, index, is_genesis=False) 

    state.latest_start_shard = (
        state.latest_start_shard +
        get_shard_delta(state, get_current_epoch(state))
    ) % SHARD_COUNT
```

#### Slashings

Run `process_slashings(state)`:

```python
def process_slashings(state: BeaconState) -> None:
    """
    Process the slashings.
    Note that this function mutates ``state``.
    """
    current_epoch = get_current_epoch(state)
    active_validator_indices = get_active_validator_indices(state, current_epoch)
    total_balance = get_total_balance(state, active_validator_indices)

    # Compute `total_penalties`
    total_at_start = state.latest_slashed_balances[(current_epoch + 1) % LATEST_SLASHED_EXIT_LENGTH]
    total_at_end = state.latest_slashed_balances[current_epoch % LATEST_SLASHED_EXIT_LENGTH]
    total_penalties = total_at_end - total_at_start

    for index, validator in enumerate(state.validator_registry):
        if validator.slashed and current_epoch == validator.withdrawable_epoch - LATEST_SLASHED_EXIT_LENGTH // 2:
            penalty = max(
                get_effective_balance(state, index) * min(total_penalties * 3, total_balance) // total_balance,
                get_effective_balance(state, index) // MIN_PENALTY_QUOTIENT
            )
            decrease_balance(state, index, penalty)
```

#### Final updates

Run the following function:

```python
def finish_epoch_update(state: BeaconState) -> None:
    current_epoch = get_current_epoch(state)
    next_epoch = current_epoch + 1
    # Set active index root
    index_root_position = (next_epoch + ACTIVATION_EXIT_DELAY) % LATEST_ACTIVE_INDEX_ROOTS_LENGTH
    state.latest_active_index_roots[index_root_position] = hash_tree_root(
        get_active_validator_indices(state, next_epoch + ACTIVATION_EXIT_DELAY)
    )
    # Set total slashed balances
    state.latest_slashed_balances[next_epoch % LATEST_SLASHED_EXIT_LENGTH] = (
        state.latest_slashed_balances[current_epoch % LATEST_SLASHED_EXIT_LENGTH]
    )
    # Set randao mix
    state.latest_randao_mixes[next_epoch % LATEST_RANDAO_MIXES_LENGTH] = get_randao_mix(state, current_epoch)
    # Set historical root accumulator
    if next_epoch % (SLOTS_PER_HISTORICAL_ROOT // SLOTS_PER_EPOCH) == 0:
        historical_batch = HistoricalBatch(
            block_roots=state.latest_block_roots,
            state_roots=state.latest_state_roots,
        )
        state.historical_roots.append(hash_tree_root(historical_batch))
    # Rotate current/previous epoch attestations
    state.previous_epoch_attestations = state.current_epoch_attestations
    state.current_epoch_attestations = []
```

### Per-slot processing

At every `slot > GENESIS_SLOT` run the following function:

```python
def advance_slot(state: BeaconState) -> None:
    state.slot += 1
```

### Per-block processing

For every `block` except the genesis block, run `process_block_header(state, block)`, `process_randao(state, block)` and `process_eth1_data(state, block)`.

#### Block header

```python
def process_block_header(state: BeaconState, block: BeaconBlock) -> None:
    # Verify that the slots match
    assert block.slot == state.slot
    # Verify that the parent matches
    assert block.previous_block_root == signing_root(state.latest_block_header)
    # Save current block as the new latest block
    state.latest_block_header = get_temporary_block_header(block)
    # Verify proposer is not slashed
    proposer = state.validator_registry[get_beacon_proposer_index(state, state.slot)]
    assert not proposer.slashed
    # Verify proposer signature
    assert bls_verify(
        pubkey=proposer.pubkey,
        message_hash=signing_root(block),
        signature=block.signature,
        domain=get_domain(state.fork, get_current_epoch(state), DOMAIN_BEACON_BLOCK)
    )
```

#### RANDAO

```python
def process_randao(state: BeaconState, block: BeaconBlock) -> None:
    proposer = state.validator_registry[get_beacon_proposer_index(state, state.slot)]
    # Verify that the provided randao value is valid
    assert bls_verify(
        pubkey=proposer.pubkey,
        message_hash=hash_tree_root(get_current_epoch(state)),
        signature=block.body.randao_reveal,
        domain=get_domain(state.fork, get_current_epoch(state), DOMAIN_RANDAO)
    )
    # Mix it in
    state.latest_randao_mixes[get_current_epoch(state) % LATEST_RANDAO_MIXES_LENGTH] = (
        xor(get_randao_mix(state, get_current_epoch(state)),
            hash(block.body.randao_reveal))
    )
```

#### Eth1 data

```python
def process_eth1_data(state: BeaconState, block: BeaconBlock) -> None:
    for eth1_data_vote in state.eth1_data_votes:
        # If someone else has already voted for the same hash, add to its counter
        if eth1_data_vote.eth1_data == block.body.eth1_data:
            eth1_data_vote.vote_count += 1
            return
    # If we're seeing this hash for the first time, make a new counter
    state.eth1_data_votes.append(Eth1DataVote(eth1_data=block.body.eth1_data, vote_count=1))
```

#### Operations

##### Proposer slashings

Verify that `len(block.body.proposer_slashings) <= MAX_PROPOSER_SLASHINGS`.

For each `proposer_slashing` in `block.body.proposer_slashings`, run the following function:

```python
def process_proposer_slashing(state: BeaconState,
                              proposer_slashing: ProposerSlashing) -> None:
    """
    Process ``ProposerSlashing`` operation.
    Note that this function mutates ``state``.
    """
    proposer = state.validator_registry[proposer_slashing.proposer_index]
    # Verify that the epoch is the same
    assert slot_to_epoch(proposer_slashing.header_1.slot) == slot_to_epoch(proposer_slashing.header_2.slot)
    # But the headers are different
    assert proposer_slashing.header_1 != proposer_slashing.header_2
    # Check proposer is slashable
    assert is_slashable_validator(proposer, get_current_epoch(state))
    # Signatures are valid
    for header in (proposer_slashing.header_1, proposer_slashing.header_2):
        assert bls_verify(
            pubkey=proposer.pubkey,
            message_hash=signing_root(header),
            signature=header.signature,
            domain=get_domain(state.fork, slot_to_epoch(header.slot), DOMAIN_BEACON_BLOCK)
        )
    slash_validator(state, proposer_slashing.proposer_index)
```

##### Attester slashings

Verify that `len(block.body.attester_slashings) <= MAX_ATTESTER_SLASHINGS`.

For each `attester_slashing` in `block.body.attester_slashings`, run the following function:

```python
def process_attester_slashing(state: BeaconState,
                              attester_slashing: AttesterSlashing) -> None:
    """
    Process ``AttesterSlashing`` operation.
    Note that this function mutates ``state``.
    """
    attestation1 = attester_slashing.attestation_1
    attestation2 = attester_slashing.attestation_2
    # Check that the attestations are conflicting
    assert attestation1.data != attestation2.data
    assert (
        is_double_vote(attestation1.data, attestation2.data) or
        is_surround_vote(attestation1.data, attestation2.data)
    )

    assert verify_indexed_attestation(state, attestation1)
    assert verify_indexed_attestation(state, attestation2)
    attesting_indices_1 = attestation1.custody_bit_0_indices + attestation1.custody_bit_1_indices
    attesting_indices_2 = attestation2.custody_bit_0_indices + attestation2.custody_bit_1_indices
    slashable_indices = [
        index for index in attesting_indices_1
        if (
            index in attesting_indices_2 and
            is_slashable_validator(state.validator_registry[index], get_current_epoch(state))
        )
    ]
    assert len(slashable_indices) >= 1
    for index in slashable_indices:
        slash_validator(state, index)
```

##### Attestations

Verify that `len(block.body.attestations) <= MAX_ATTESTATIONS`.

For each `attestation` in `block.body.attestations`, run the following function:

```python
def process_attestation(state: BeaconState, attestation: Attestation) -> None:
    """
    Process ``Attestation`` operation.
    Note that this function mutates ``state``.
    """
    assert attestation.data.slot + MIN_ATTESTATION_INCLUSION_DELAY <= state.slot <= attestation.data.slot + SLOTS_PER_EPOCH

    # Check target epoch, source epoch, and source root
    target_epoch = slot_to_epoch(attestation.data.slot)
    assert (target_epoch, attestation.data.source_epoch, attestation.data.source_root) in {
        (get_current_epoch(state), state.current_justified_epoch, state.current_justified_root),
        (get_previous_epoch(state), state.previous_justified_epoch, state.previous_justified_root),
    }

    # Check crosslink data
    assert attestation.data.crosslink_data_root == ZERO_HASH  # [to be removed in phase 1]
    assert state.latest_crosslinks[attestation.data.shard] in {
        attestation.data.previous_crosslink,  # Case 1: latest crosslink matches previous crosslink
        Crosslink(                            # Case 2: latest crosslink matches current crosslink
            crosslink_data_root=attestation.data.crosslink_data_root,
            epoch=min(slot_to_epoch(attestation.data.slot),
                      attestation.data.previous_crosslink.epoch + MAX_CROSSLINK_EPOCHS)
        ),
    }

    # Check signature and bitfields
    assert verify_indexed_attestation(state, convert_to_indexed(state, attestation))

    # Cache pending attestation
    pending_attestation = PendingAttestation(
        data=attestation.data,
        aggregation_bitfield=attestation.aggregation_bitfield,
        custody_bitfield=attestation.custody_bitfield,
        inclusion_slot=state.slot
    )
    if target_epoch == get_current_epoch(state):
        state.current_epoch_attestations.append(pending_attestation)
    else:
        state.previous_epoch_attestations.append(pending_attestation)
```

##### Deposits

Verify that `len(block.body.deposits) == min(MAX_DEPOSITS, latest_eth1_data.deposit_count - state.deposit_index)`.

For each `deposit` in `block.body.deposits`, run the following function:

```python
def process_deposit(state: BeaconState, deposit: Deposit) -> None:
    """
    Process a deposit from Ethereum 1.0.
    Used to add a validator or top up an existing validator's
    balance by some ``deposit`` amount.

    Note that this function mutates ``state``.
    """
    # Deposits must be processed in order
    assert deposit.index == state.deposit_index

    # Verify the Merkle branch
    merkle_branch_is_valid = verify_merkle_branch(
        leaf=hash(serialize(deposit.data)),  # 48 + 32 + 8 + 96 = 184 bytes serialization
        proof=deposit.proof,
        depth=DEPOSIT_CONTRACT_TREE_DEPTH,
        index=deposit.index,
        root=state.latest_eth1_data.deposit_root,
    )
    assert merkle_branch_is_valid

    # Increment the next deposit index we are expecting. Note that this
    # needs to be done here because while the deposit contract will never
    # create an invalid Merkle branch, it may admit an invalid deposit
    # object, and we need to be able to skip over it
    state.deposit_index += 1

    validator_pubkeys = [v.pubkey for v in state.validator_registry]
    pubkey = deposit.data.pubkey
    amount = deposit.data.amount

    if pubkey not in validator_pubkeys:
        # Verify the proof of possession
        proof_is_valid = bls_verify(
            pubkey=pubkey,
            message_hash=signing_root(deposit.data),
            signature=deposit.data.proof_of_possession,
            domain=get_domain(
                state.fork,
                get_current_epoch(state),
                DOMAIN_DEPOSIT,
            )
        )
        if not proof_is_valid:
            return

        # Add new validator
        validator = Validator(
            pubkey=pubkey,
            withdrawal_credentials=deposit.data.withdrawal_credentials,
            activation_eligibility_epoch=FAR_FUTURE_EPOCH,
            activation_epoch=FAR_FUTURE_EPOCH,
            exit_epoch=FAR_FUTURE_EPOCH,
            withdrawable_epoch=FAR_FUTURE_EPOCH,
            initiated_exit=False,
            slashed=False,
            high_balance=0
        )

        # Note: In phase 2 registry indices that have been withdrawn for a long time will be recycled.
        state.validator_registry.append(validator)
        state.balances.append(0)
        set_balance(state, len(state.validator_registry) - 1, amount)
    else:
        # Increase balance by deposit amount
        index = validator_pubkeys.index(pubkey)
        increase_balance(state, index, amount)
```

##### Voluntary exits

Verify that `len(block.body.voluntary_exits) <= MAX_VOLUNTARY_EXITS`.

For each `exit` in `block.body.voluntary_exits`, run the following function:

```python
def process_voluntary_exit(state: BeaconState, exit: VoluntaryExit) -> None:
    """
    Process ``VoluntaryExit`` operation.
    Note that this function mutates ``state``.
    """
    validator = state.validator_registry[exit.validator_index]
    # Verify the validator is active
    assert is_active_validator(validator, get_current_epoch(state))
    # Verify the validator has not yet exited
    assert validator.exit_epoch == FAR_FUTURE_EPOCH
    # Exits must specify an epoch when they become valid; they are not valid before then
    assert get_current_epoch(state) >= exit.epoch
    # Verify the validator has been active long enough
    assert get_current_epoch(state) - validator.activation_epoch >= PERSISTENT_COMMITTEE_PERIOD
    # Verify signature
    assert bls_verify(
        pubkey=validator.pubkey,
        message_hash=signing_root(exit),
        signature=exit.signature,
        domain=get_domain(state.fork, exit.epoch, DOMAIN_VOLUNTARY_EXIT)
    )
    # Initiate exit
    initiate_validator_exit(state, exit.validator_index)
```

##### Transfers

Note: Transfers are a temporary functionality for phases 0 and 1, to be removed in phase 2.

Verify that `len(block.body.transfers) <= MAX_TRANSFERS` and that all transfers are distinct.

For each `transfer` in `block.body.transfers`, run the following function:

```python
def process_transfer(state: BeaconState, transfer: Transfer) -> None:
    """
    Process ``Transfer`` operation.
    Note that this function mutates ``state``.
    """
    # Verify the amount and fee aren't individually too big (for anti-overflow purposes)
    assert get_balance(state, transfer.sender) >= max(transfer.amount, transfer.fee)
    # Verify that we have enough ETH to send, and that after the transfer the balance will be either
    # exactly zero or at least MIN_DEPOSIT_AMOUNT
    assert (
        get_balance(state, transfer.sender) == transfer.amount + transfer.fee or
        get_balance(state, transfer.sender) >= transfer.amount + transfer.fee + MIN_DEPOSIT_AMOUNT
    )
    # No self-transfers (to enforce >= MIN_DEPOSIT_AMOUNT or zero balance invariant)
    assert transfer.sender != transfer.recipient
    # A transfer is valid in only one slot
    assert state.slot == transfer.slot
    # Only withdrawn or not-yet-deposited accounts can transfer
    assert (
        get_current_epoch(state) >= state.validator_registry[transfer.sender].withdrawable_epoch or
        state.validator_registry[transfer.sender].activation_epoch == FAR_FUTURE_EPOCH
    )
    # Verify that the pubkey is valid
    assert (
        state.validator_registry[transfer.sender].withdrawal_credentials ==
        BLS_WITHDRAWAL_PREFIX_BYTE + hash(transfer.pubkey)[1:]
    )
    # Verify that the signature is valid
    assert bls_verify(
        pubkey=transfer.pubkey,
        message_hash=signing_root(transfer),
        signature=transfer.signature,
        domain=get_domain(state.fork, slot_to_epoch(transfer.slot), DOMAIN_TRANSFER)
    )
    # Process the transfer
    decrease_balance(state, transfer.sender, transfer.amount + transfer.fee)
    increase_balance(state, transfer.recipient, transfer.amount)
    increase_balance(state, get_beacon_proposer_index(state, state.slot), transfer.fee)
```

#### State root verification

Verify the block's `state_root` by running the following function:

```python
def verify_block_state_root(state: BeaconState, block: BeaconBlock) -> None:
    assert block.state_root == hash_tree_root(state)
```<|MERGE_RESOLUTION|>--- conflicted
+++ resolved
@@ -1296,17 +1296,10 @@
     Note that this function mutates ``state``.
     """
     validator = state.validator_registry[index]
-<<<<<<< HEAD
     if state.slot == GENESIS_SLOT:
-        validator.activation_epoch = GENESIS_EPOCH
-    else: 
-=======
-
-    if is_genesis:
         validator.activation_eligibility_epoch = GENESIS_EPOCH
         validator.activation_epoch = GENESIS_EPOCH
     else:
->>>>>>> 7840d29f
         validator.activation_epoch = get_delayed_activation_exit_epoch(get_current_epoch(state))
 ```
 
@@ -1945,34 +1938,9 @@
     and deposit or eject active validators with sufficiently high or low balances
     """
     for index, validator in enumerate(state.validator_registry):
-<<<<<<< HEAD
-        if validator.activation_epoch == FAR_FUTURE_EPOCH and get_balance(state, index) >= MAX_DEPOSIT_AMOUNT:
-            # Check the balance churn would be within the allowance
-            balance_churn += get_effective_balance(state, index)
-            if balance_churn > max_balance_churn:
-                break
-
-            # Activate validator
-            activate_validator(state, index)
-
-    # Exit validators within the allowable balance churn
-    if current_epoch < state.validator_registry_update_epoch + LATEST_SLASHED_EXIT_LENGTH:
-        balance_churn = (
-            state.latest_slashed_balances[state.validator_registry_update_epoch % LATEST_SLASHED_EXIT_LENGTH] -
-            state.latest_slashed_balances[current_epoch % LATEST_SLASHED_EXIT_LENGTH]
-        )
-
-        for index, validator in enumerate(state.validator_registry):
-            if validator.exit_epoch == FAR_FUTURE_EPOCH and validator.initiated_exit:
-                # Check the balance churn would be within the allowance
-                balance_churn += get_effective_balance(state, index)
-                if balance_churn > max_balance_churn:
-                    break
-=======
         balance = get_balance(state, index)
         if validator.activation_eligibility_epoch == FAR_FUTURE_EPOCH and balance >= MAX_DEPOSIT_AMOUNT:
             state.activation_eligibility_epoch = get_current_epoch(state)
->>>>>>> 7840d29f
 
         if is_active_validator(validator, get_current_epoch(state)) and balance < EJECTION_BALANCE:
             initiate_validator_exit(state, index)
