--- conflicted
+++ resolved
@@ -421,222 +421,6 @@
     'signature': 'bytes96',
 }
 ```
-
-#### `Validator`
-
-```python
-{
-    # BLS public key
-    'pubkey': 'bytes48',
-    # Withdrawal credentials
-    'withdrawal_credentials': 'bytes32',
-    # Epoch when validator activated
-    'activation_epoch': 'uint64',
-    # Epoch when validator exited
-    'exit_epoch': 'uint64',
-    # Epoch when validator is eligible to withdraw
-    'withdrawable_epoch': 'uint64',
-    # Did the validator initiate an exit
-    'initiated_exit': 'bool',
-    # Was the validator slashed
-    'slashed': 'bool',
-}
-```
-
-#### `PendingAttestation`
-
-```python
-{
-    # Attester aggregation bitfield
-    'aggregation_bitfield': 'bytes',
-    # Attestation data
-    'data': AttestationData,
-    # Custody bitfield
-    'custody_bitfield': 'bytes',
-    # Inclusion slot
-    'inclusion_slot': 'uint64',
-}
-```
-
-#### `HistoricalBatch`
-
-```python
-{
-    # Block roots
-    'block_roots': ['bytes32', SLOTS_PER_HISTORICAL_ROOT],
-    # State roots
-    'state_roots': ['bytes32', SLOTS_PER_HISTORICAL_ROOT],
-}
-```
-
-### Beacon transactions
-
-#### `ProposerSlashing`
-
-```python
-{
-    # Proposer index
-    'proposer_index': 'uint64',
-    # First block header
-    'header_1': BeaconBlockHeader,
-    # Second block header
-    'header_2': BeaconBlockHeader,
-}
-```
-
-#### `AttesterSlashing`
-
-```python
-{
-    # First slashable attestation
-    'slashable_attestation_1': SlashableAttestation,
-    # Second slashable attestation
-    'slashable_attestation_2': SlashableAttestation,
-}
-```
-
-#### `Attestation`
-
-```python
-{
-    # Attester aggregation bitfield
-    'aggregation_bitfield': 'bytes',
-    # Attestation data
-    'data': AttestationData,
-    # Custody bitfield
-    'custody_bitfield': 'bytes',
-    # BLS aggregate signature
-    'aggregate_signature': 'bytes96',
-}
-```
-
-#### `Deposit`
-
-```python
-{
-    # Branch in the deposit tree
-    'proof': ['bytes32', DEPOSIT_CONTRACT_TREE_DEPTH],
-    # Index in the deposit tree
-    'index': 'uint64',
-    # Data
-    'deposit_data': DepositData,
-}
-```
-
-#### `VoluntaryExit`
-
-```python
-{
-    # Minimum epoch for processing exit
-    'epoch': 'uint64',
-    # Index of the exiting validator
-    'validator_index': 'uint64',
-    # Validator signature
-    'signature': 'bytes96',
-}
-```
-
-#### `Transfer`
-
-```python
-{
-    # Sender index
-    'sender': 'uint64',
-    # Recipient index
-    'recipient': 'uint64',
-    # Amount in Gwei
-    'amount': 'uint64',
-    # Fee in Gwei for block proposer
-    'fee': 'uint64',
-    # Inclusion slot
-    'slot': 'uint64',
-    # Sender withdrawal pubkey
-    'pubkey': 'bytes48',
-    # Sender signature
-    'signature': 'bytes96',
-}
-```
-
-### Beacon blocks
-
-#### `BeaconBlockBody`
-
-```python
-{
-    'randao_reveal': 'bytes96',
-    'eth1_data': Eth1Data,
-    'proposer_slashings': [ProposerSlashing],
-    'attester_slashings': [AttesterSlashing],
-    'attestations': [Attestation],
-    'deposits': [Deposit],
-    'voluntary_exits': [VoluntaryExit],
-    'transfers': [Transfer],
-}
-```
-
-#### `BeaconBlock`
-
-```python
-{
-    # Header
-    'slot': 'uint64',
-    'previous_block_root': 'bytes32',
-    'state_root': 'bytes32',
-    'body': BeaconBlockBody,
-    'signature': 'bytes96',
-}
-```
-
-### Beacon state
-
-#### `BeaconState`
-
-```python
-{
-    # Misc
-    'slot': 'uint64',
-    'genesis_time': 'uint64',
-    'fork': Fork,  # For versioning hard forks
-
-    # Validator registry
-    'validator_registry': [Validator],
-    'low_balances': ['uint32'],
-    'validator_registry_update_epoch': 'uint64',
-
-    # Randomness and committees
-    'latest_randao_mixes': ['bytes32', LATEST_RANDAO_MIXES_LENGTH],
-    'previous_shuffling_start_shard': 'uint64',
-    'current_shuffling_start_shard': 'uint64',
-    'previous_shuffling_epoch': 'uint64',
-    'current_shuffling_epoch': 'uint64',
-    'previous_shuffling_seed': 'bytes32',
-    'current_shuffling_seed': 'bytes32',
-
-    # Finality
-    'previous_epoch_attestations': [PendingAttestation],
-    'current_epoch_attestations': [PendingAttestation],
-    'previous_justified_epoch': 'uint64',
-    'justified_epoch': 'uint64',
-    'justification_bitfield': 'uint64',
-    'finalized_epoch': 'uint64',
-
-    # Recent state
-    'latest_crosslinks': [Crosslink, SHARD_COUNT],
-    'latest_block_roots': ['bytes32', SLOTS_PER_HISTORICAL_ROOT],
-    'latest_state_roots': ['bytes32', SLOTS_PER_HISTORICAL_ROOT],
-    'latest_active_index_roots': ['bytes32', LATEST_ACTIVE_INDEX_ROOTS_LENGTH],
-    'latest_slashed_balances': ['uint64', LATEST_SLASHED_EXIT_LENGTH],  # Balances slashed at every withdrawal period
-    'latest_block_header': BeaconBlockHeader,  # `latest_block_header.state_root == ZERO_HASH` temporarily
-    'historical_roots': ['bytes32'],
-
-    # Ethereum 1.0 chain data
-    'latest_eth1_data': Eth1Data,
-    'eth1_data_votes': [Eth1DataVote],
-    'deposit_index': 'uint64'
-}
-```
-
-<<<<<<< HEAD
 #### `Validator`
 
 ```python
@@ -659,9 +443,201 @@
     'high_balance': 'uint32'
 }
 ```
-=======
+
+#### `PendingAttestation`
+
+```python
+{
+    # Attester aggregation bitfield
+    'aggregation_bitfield': 'bytes',
+    # Attestation data
+    'data': AttestationData,
+    # Custody bitfield
+    'custody_bitfield': 'bytes',
+    # Inclusion slot
+    'inclusion_slot': 'uint64',
+}
+```
+
+#### `HistoricalBatch`
+
+```python
+{
+    # Block roots
+    'block_roots': ['bytes32', SLOTS_PER_HISTORICAL_ROOT],
+    # State roots
+    'state_roots': ['bytes32', SLOTS_PER_HISTORICAL_ROOT],
+}
+```
+
+### Beacon transactions
+
+#### `ProposerSlashing`
+
+```python
+{
+    # Proposer index
+    'proposer_index': 'uint64',
+    # First block header
+    'header_1': BeaconBlockHeader,
+    # Second block header
+    'header_2': BeaconBlockHeader,
+}
+```
+
+#### `AttesterSlashing`
+
+```python
+{
+    # First slashable attestation
+    'slashable_attestation_1': SlashableAttestation,
+    # Second slashable attestation
+    'slashable_attestation_2': SlashableAttestation,
+}
+```
+
+#### `Attestation`
+
+```python
+{
+    # Attester aggregation bitfield
+    'aggregation_bitfield': 'bytes',
+    # Attestation data
+    'data': AttestationData,
+    # Custody bitfield
+    'custody_bitfield': 'bytes',
+    # BLS aggregate signature
+    'aggregate_signature': 'bytes96',
+}
+```
+
+#### `Deposit`
+
+```python
+{
+    # Branch in the deposit tree
+    'proof': ['bytes32', DEPOSIT_CONTRACT_TREE_DEPTH],
+    # Index in the deposit tree
+    'index': 'uint64',
+    # Data
+    'deposit_data': DepositData,
+}
+```
+
+#### `VoluntaryExit`
+
+```python
+{
+    # Minimum epoch for processing exit
+    'epoch': 'uint64',
+    # Index of the exiting validator
+    'validator_index': 'uint64',
+    # Validator signature
+    'signature': 'bytes96',
+}
+```
+
+#### `Transfer`
+
+```python
+{
+    # Sender index
+    'sender': 'uint64',
+    # Recipient index
+    'recipient': 'uint64',
+    # Amount in Gwei
+    'amount': 'uint64',
+    # Fee in Gwei for block proposer
+    'fee': 'uint64',
+    # Inclusion slot
+    'slot': 'uint64',
+    # Sender withdrawal pubkey
+    'pubkey': 'bytes48',
+    # Sender signature
+    'signature': 'bytes96',
+}
+```
+
+### Beacon blocks
+
+#### `BeaconBlockBody`
+
+```python
+{
+    'randao_reveal': 'bytes96',
+    'eth1_data': Eth1Data,
+    'proposer_slashings': [ProposerSlashing],
+    'attester_slashings': [AttesterSlashing],
+    'attestations': [Attestation],
+    'deposits': [Deposit],
+    'voluntary_exits': [VoluntaryExit],
+    'transfers': [Transfer],
+}
+```
+
+#### `BeaconBlock`
+
+```python
+{
+    # Header
+    'slot': 'uint64',
+    'previous_block_root': 'bytes32',
+    'state_root': 'bytes32',
+    'body': BeaconBlockBody,
+    'signature': 'bytes96',
+}
+```
+
+### Beacon state
+
+#### `BeaconState`
+
+```python
+{
+    # Misc
+    'slot': 'uint64',
+    'genesis_time': 'uint64',
+    'fork': Fork,  # For versioning hard forks
+
+    # Validator registry
+    'validator_registry': [Validator],
+    'low_balances': ['uint32'],
+    'validator_registry_update_epoch': 'uint64',
+
+    # Randomness and committees
+    'latest_randao_mixes': ['bytes32', LATEST_RANDAO_MIXES_LENGTH],
+    'previous_shuffling_start_shard': 'uint64',
+    'current_shuffling_start_shard': 'uint64',
+    'previous_shuffling_epoch': 'uint64',
+    'current_shuffling_epoch': 'uint64',
+    'previous_shuffling_seed': 'bytes32',
+    'current_shuffling_seed': 'bytes32',
+
+    # Finality
+    'previous_epoch_attestations': [PendingAttestation],
+    'current_epoch_attestations': [PendingAttestation],
+    'previous_justified_epoch': 'uint64',
+    'justified_epoch': 'uint64',
+    'justification_bitfield': 'uint64',
+    'finalized_epoch': 'uint64',
+
+    # Recent state
+    'latest_crosslinks': [Crosslink, SHARD_COUNT],
+    'latest_block_roots': ['bytes32', SLOTS_PER_HISTORICAL_ROOT],
+    'latest_state_roots': ['bytes32', SLOTS_PER_HISTORICAL_ROOT],
+    'latest_active_index_roots': ['bytes32', LATEST_ACTIVE_INDEX_ROOTS_LENGTH],
+    'latest_slashed_balances': ['uint64', LATEST_SLASHED_EXIT_LENGTH],  # Balances slashed at every withdrawal period
+    'latest_block_header': BeaconBlockHeader,  # `latest_block_header.state_root == ZERO_HASH` temporarily
+    'historical_roots': ['bytes32'],
+
+    # Ethereum 1.0 chain data
+    'latest_eth1_data': Eth1Data,
+    'eth1_data_votes': [Eth1DataVote],
+    'deposit_index': 'uint64'
+}
+```
+
 ## Custom Types
->>>>>>> 8ca303ef
 
 We define the following Python custom types for type hinting and readability:
 
@@ -1865,268 +1841,6 @@
     return attestation.inclusion_slot - attestation.data.slot
 ```
 
-<<<<<<< HEAD
-For each `attestation` in `block.body.attestations`, run the following function:
-
-```python
-def process_attestation(state: BeaconState, attestation: Attestation) -> None:
-    """
-    Process ``Attestation`` transaction.
-    Note that this function mutates ``state``.
-    """
-    # Can't submit attestations that are too far in history (or in prehistory) 
-    assert attestation.data.slot >= GENESIS_SLOT
-    assert state.slot < attestation.data.slot + SLOTS_PER_EPOCH
-    # Can't submit attestations too quickly
-    assert attestation.data.slot + MIN_ATTESTATION_INCLUSION_DELAY <= state.slot
-    # Verify that the justified epoch is correct, case 1: current epoch attestations
-    if slot_to_epoch(attestation.data.slot + 1) >= get_current_epoch(state):
-        assert attestation.data.justified_epoch == state.justified_epoch
-    # Case 2: previous epoch attestations
-    else:
-        assert attestation.data.justified_epoch == state.previous_justified_epoch
-    # Check that the justified block root is correct
-    assert attestation.data.justified_block_root == get_block_root(
-        state, get_epoch_start_slot(attestation.data.justified_epoch)
-    )
-    # Check that the crosslink data is valid
-    acceptable_crosslink_data = {
-        # Case 1: Latest crosslink matches the one in the state
-        attestation.data.latest_crosslink,
-        # Case 2: State has already been updated, state's latest crosslink matches the crosslink
-        # the attestation is trying to create
-        Crosslink(
-            crosslink_data_root=attestation.data.crosslink_data_root,
-            epoch=slot_to_epoch(attestation.data.slot)
-        )
-    }
-    assert state.latest_crosslinks[attestation.data.shard] in acceptable_crosslink_data
-    # Attestation must be nonempty!
-    assert attestation.aggregation_bitfield != b'\x00' * len(attestation.aggregation_bitfield)
-    # Custody must be empty (to be removed in phase 1)
-    assert attestation.custody_bitfield == b'\x00' * len(attestation.custody_bitfield)
-    # Get the committee for the specific shard that this attestation is for
-    crosslink_committee = [
-        committee for committee, shard in get_crosslink_committees_at_slot(state, attestation.data.slot)
-        if shard == attestation.data.shard
-    ][0]
-    # Custody bitfield must be a subset of the attestation bitfield
-    for i in range(len(crosslink_committee)):
-        if get_bitfield_bit(attestation.aggregation_bitfield, i) == 0b0:
-            assert get_bitfield_bit(attestation.custody_bitfield, i) == 0b0
-    # Verify aggregate signature
-    participants = get_attestation_participants(state, attestation.data, attestation.aggregation_bitfield)
-    custody_bit_1_participants = get_attestation_participants(state, attestation.data, attestation.custody_bitfield)
-    custody_bit_0_participants = [i for i in participants if i not in custody_bit_1_participants]
-
-    assert bls_verify_multiple(
-        pubkeys=[
-            bls_aggregate_pubkeys([state.validator_registry[i].pubkey for i in custody_bit_0_participants]),
-            bls_aggregate_pubkeys([state.validator_registry[i].pubkey for i in custody_bit_1_participants]),
-        ],
-        message_hashes=[
-            hash_tree_root(AttestationDataAndCustodyBit(data=attestation.data, custody_bit=0b0)),
-            hash_tree_root(AttestationDataAndCustodyBit(data=attestation.data, custody_bit=0b1)),
-        ],
-        signature=attestation.aggregate_signature,
-        domain=get_domain(state.fork, slot_to_epoch(attestation.data.slot), DOMAIN_ATTESTATION),
-    )
-    # Crosslink data root is zero (to be removed in phase 1)
-    assert attestation.data.crosslink_data_root == ZERO_HASH
-    # Apply the attestation
-    pending_attestation = PendingAttestation(
-        data=attestation.data,
-        aggregation_bitfield=attestation.aggregation_bitfield,
-        custody_bitfield=attestation.custody_bitfield,
-        inclusion_slot=state.slot
-    )
-    if slot_to_epoch(attestation.data.slot) == get_current_epoch(state):
-        state.current_epoch_attestations.append(pending_attestation)
-    elif slot_to_epoch(attestation.data.slot) == get_previous_epoch(state):
-        state.previous_epoch_attestations.append(pending_attestation)        
-```
-
-##### Deposits
-
-Verify that `len(block.body.deposits) <= MAX_DEPOSITS`.
-
-For each `deposit` in `block.body.deposits`, run `process_deposit(state, deposit)`.
-
-##### Voluntary exits
-
-Verify that `len(block.body.voluntary_exits) <= MAX_VOLUNTARY_EXITS`.
-
-For each `exit` in `block.body.voluntary_exits`, run the following function:
-
-```python
-def process_exit(state: BeaconState, exit: VoluntaryExit) -> None:
-    """
-    Process ``VoluntaryExit`` transaction.
-    Note that this function mutates ``state``.
-    """
-    validator = state.validator_registry[exit.validator_index]
-    # Verify the validator has not yet exited
-    assert validator.exit_epoch > get_delayed_activation_exit_epoch(get_current_epoch(state))
-    # Exits must specify an epoch when they become valid; they are not valid before then
-    assert get_current_epoch(state) >= exit.epoch
-    # Verify signature
-    assert bls_verify(
-        pubkey=validator.pubkey,
-        message_hash=signed_root(exit),
-        signature=exit.signature,
-        domain=get_domain(state.fork, exit.epoch, DOMAIN_VOLUNTARY_EXIT)
-    )
-    # Run the exit
-    initiate_validator_exit(state, exit.validator_index)
-```
-
-##### Transfers
-
-Note: Transfers are a temporary functionality for phases 0 and 1, to be removed in phase 2.
-
-Verify that `len(block.body.transfers) <= MAX_TRANSFERS` and that all transfers are distinct.
-
-For each `transfer` in `block.body.transfers`, run the following function:
-
-```python
-def process_transfer(state: BeaconState, transfer: Transfer) -> None:
-    """
-    Process ``Transfer`` transaction.
-    Note that this function mutates ``state``.
-    """
-    # Verify the amount and fee aren't individually too big (for anti-overflow purposes)
-    assert get_balance(state, transfer.sender) >= max(transfer.amount, transfer.fee)
-    # Verify that we have enough ETH to send, and that after the transfer the balance will be either
-    # exactly zero or at least MIN_DEPOSIT_AMOUNT
-    assert (
-        get_balance(state, transfer.sender) == transfer.amount + transfer.fee or
-        get_balance(state, transfer.sender) >= transfer.amount + transfer.fee + MIN_DEPOSIT_AMOUNT
-    )
-    # A transfer is valid in only one slot
-    assert state.slot == transfer.slot
-    # Only withdrawn or not-yet-deposited accounts can transfer
-    assert (
-        get_current_epoch(state) >= state.validator_registry[transfer.sender].withdrawable_epoch or
-        state.validator_registry[transfer.sender].activation_epoch == FAR_FUTURE_EPOCH
-    )
-    # Verify that the pubkey is valid
-    assert (
-        state.validator_registry[transfer.sender].withdrawal_credentials ==
-        BLS_WITHDRAWAL_PREFIX_BYTE + hash(transfer.pubkey)[1:]
-    )
-    # Verify that the signature is valid
-    assert bls_verify(
-        pubkey=transfer.pubkey,
-        message_hash=signed_root(transfer),
-        signature=transfer.signature,
-        domain=get_domain(state.fork, slot_to_epoch(transfer.slot), DOMAIN_TRANSFER)
-    )
-    # Process the transfer
-    decrease_balance(state, transfer.sender, transfer.amount + transfer.fee)
-    increase_balance(state, transfer.recipient, transfer.amount)
-    increase_balance(state, get_beacon_proposer_index(state, state.slot), transfer.fee)
-```
-
-### Per-epoch processing
-
-The steps below happen when `(state.slot + 1) % SLOTS_PER_EPOCH == 0`.
-
-#### Helper functions
-  
-We define some helper functions:
-
-```python
-def get_current_total_balance(state: BeaconState) -> Gwei:
-    return get_total_balance(state, get_active_validator_indices(state.validator_registry, get_current_epoch(state)))
-```
-
-```python
-def get_previous_total_balance(state: BeaconState) -> Gwei:
-    return get_total_balance(state, get_active_validator_indices(state.validator_registry, get_previous_epoch(state)))
-```
-
-```python
-def get_attesting_indices(state: BeaconState, attestations: List[PendingAttestation]) -> List[ValidatorIndex]:
-    output = set()
-    for a in attestations:
-        output = output.union(get_attestation_participants(state, a.data, a.aggregation_bitfield))
-    return sorted(list(output))
-```
-
-```python
-def get_attesting_balance(state: BeaconState, attestations: List[PendingAttestation]) -> List[ValidatorIndex]:
-    return get_total_balance(state, get_attesting_indices(state, attestations))
-```
-
-```python
-def get_current_epoch_boundary_attestations(state: BeaconState) -> List[PendingAttestation]:
-    return [
-        a for a in state.current_epoch_attestations if 
-        a.data.epoch_boundary_root == get_block_root(state, get_epoch_start_slot(get_current_epoch(state)))
-    ]
-```
-
-```python
-def get_previous_epoch_boundary_attestations(state: BeaconState) -> List[PendingAttestation]:
-    return [
-        a for a in state.previous_epoch_attestations if 
-        a.data.epoch_boundary_root == get_block_root(state, get_epoch_start_slot(get_previous_epoch(state)))
-    ]
-```
-
-```python
-def get_previous_epoch_matching_head_attestations(state: BeaconState) -> List[PendingAttestation]:
-    return [
-        a for a in state.previous_epoch_attestations if
-        a.data.beacon_block_root == get_block_root(state, a.data.slot)
-    ]
-```
-
-**Note**: Total balances computed for the previous epoch might be marginally different than the actual total balances during the previous epoch transition. Due to the tight bound on validator churn each epoch and small per-epoch rewards/penalties, the potential balance difference is very low and only marginally affects consensus safety.
-
-```python
-def get_winning_root_and_participants(state: BeaconState, shard: Shard) -> Tuple[Bytes32, List[ValidatorIndex]]:
-    all_attestations = state.current_epoch_attestations + state.previous_epoch_attestations
-    valid_attestations = [
-        a for a in all_attestations if a.data.latest_crosslink == state.latest_crosslinks[shard]
-    ]
-    all_roots = [a.data.crosslink_data_root for a in valid_attestations]
-
-    # handle when no attestations for shard available
-    if len(all_roots) == 0:
-        return ZERO_HASH, []
-
-    def get_attestations_for(root) -> List[PendingAttestation]:
-        return [a for a in valid_attestations if a.data.crosslink_data_root == root]
-
-    # Winning crosslink root is the root with the most votes for it, ties broken in favor of
-    # lexicographically higher hash
-    winning_root = max(all_roots, key=lambda r: (get_attesting_balance(state, get_attestations_for(r)), r))
-
-    return winning_root, get_attesting_indices(state, get_attestations_for(winning_root))
-```
-
-```python
-def earliest_attestation(state: BeaconState, validator_index: ValidatorIndex) -> PendingAttestation:
-    return min([
-        a for a in state.previous_epoch_attestations if
-        validator_index in get_attestation_participants(state, a.data, a.aggregation_bitfield)
-    ], key=lambda a: a.inclusion_slot)
-```
-
-```python
-def inclusion_slot(state: BeaconState, validator_index: ValidatorIndex) -> Slot:
-    return earliest_attestation(state, validator_index).inclusion_slot
-```
-
-```python
-def inclusion_distance(state: BeaconState, validator_index: ValidatorIndex) -> int:
-    attestation = earliest_attestation(state, validator_index)
-    return attestation.inclusion_slot - attestation.data.slot
-```
-
-=======
->>>>>>> 8ca303ef
 #### Justification
 
 Run the following function:
@@ -2829,12 +2543,12 @@
     Note that this function mutates ``state``.
     """
     # Verify the amount and fee aren't individually too big (for anti-overflow purposes)
-    assert state.validator_balances[transfer.sender] >= max(transfer.amount, transfer.fee)
+    assert get_balance(state, transfer.sender) >= max(transfer.amount, transfer.fee)
     # Verify that we have enough ETH to send, and that after the transfer the balance will be either
     # exactly zero or at least MIN_DEPOSIT_AMOUNT
     assert (
-        state.validator_balances[transfer.sender] == transfer.amount + transfer.fee or
-        state.validator_balances[transfer.sender] >= transfer.amount + transfer.fee + MIN_DEPOSIT_AMOUNT
+        get_balance(state, transfer.sender) == transfer.amount + transfer.fee or
+        get_balance(state, transfer.sender) >= transfer.amount + transfer.fee + MIN_DEPOSIT_AMOUNT
     )
     # A transfer is valid in only one slot
     assert state.slot == transfer.slot
@@ -2856,9 +2570,9 @@
         domain=get_domain(state.fork, slot_to_epoch(transfer.slot), DOMAIN_TRANSFER)
     )
     # Process the transfer
-    state.validator_balances[transfer.sender] -= transfer.amount + transfer.fee
-    state.validator_balances[transfer.recipient] += transfer.amount
-    state.validator_balances[get_beacon_proposer_index(state, state.slot)] += transfer.fee
+    decrease_balance(state, transfer.sender, transfer.amount + transfer.fee)
+    increase_balance(state, transfer.recipient, transfer.amount)
+    increase_balance(state, get_beacon_proposer_index(state, state.slot), transfer.fee)
 ```
 
 #### State root verification
