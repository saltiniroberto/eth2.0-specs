--- conflicted
+++ resolved
@@ -3,14 +3,10 @@
 from py_ecc import bls
 
 import build.phase0.spec as spec
-<<<<<<< HEAD
-from build.phase0.utils.minimal_ssz import signed_root
 from build.phase0.state_transition import (
     state_transition,
 )
-=======
 from build.phase0.utils.minimal_ssz import signing_root
->>>>>>> 387654f4
 from build.phase0.spec import (
     # constants
     EMPTY_SIGNATURE,
