from typing import List

<<<<<<< HEAD
from eth2spec.test.context import expect_assertion_error, PHASE0
from eth2spec.test.helpers.state import state_transition_and_sign_block, next_epoch, next_slot
=======
from eth2spec.test.context import expect_assertion_error, PHASE0, PHASE1
from eth2spec.test.helpers.state import state_transition_and_sign_block, next_slot, transition_to
>>>>>>> 71dc744f
from eth2spec.test.helpers.block import build_empty_block_for_next_slot
from eth2spec.test.helpers.keys import privkeys
from eth2spec.utils import bls
from eth2spec.utils.ssz.ssz_typing import Bitlist


def run_attestation_processing(spec, state, attestation, valid=True):
    """
    Run ``process_attestation``, yielding:
      - pre-state ('pre')
      - attestation ('attestation')
      - post-state ('post').
    If ``valid == False``, run expecting ``AssertionError``
    """
    # yield pre-state
    yield 'pre', state

    yield 'attestation', attestation

    # If the attestation is invalid, processing is aborted, and there is no post-state.
    if not valid:
        expect_assertion_error(lambda: spec.process_attestation(state, attestation))
        yield 'post', None
        return

    current_epoch_count = len(state.current_epoch_attestations)
    previous_epoch_count = len(state.previous_epoch_attestations)

    # process attestation
    spec.process_attestation(state, attestation)

    # Make sure the attestation has been processed
    if attestation.data.target.epoch == spec.get_current_epoch(state):
        assert len(state.current_epoch_attestations) == current_epoch_count + 1
    else:
        assert len(state.previous_epoch_attestations) == previous_epoch_count + 1

    # yield post-state
    yield 'post', state


def build_attestation_data(spec, state, slot, index, shard_transition=None, on_time=True):
    assert state.slot >= slot

    if slot == state.slot:
        block_root = build_empty_block_for_next_slot(spec, state).parent_root
    else:
        block_root = spec.get_block_root_at_slot(state, slot)

    current_epoch_start_slot = spec.compute_start_slot_at_epoch(spec.get_current_epoch(state))
    if slot < current_epoch_start_slot:
        epoch_boundary_root = spec.get_block_root(state, spec.get_previous_epoch(state))
    elif slot == current_epoch_start_slot:
        epoch_boundary_root = block_root
    else:
        epoch_boundary_root = spec.get_block_root(state, spec.get_current_epoch(state))

    if slot < current_epoch_start_slot:
        source_epoch = state.previous_justified_checkpoint.epoch
        source_root = state.previous_justified_checkpoint.root
    else:
        source_epoch = state.current_justified_checkpoint.epoch
        source_root = state.current_justified_checkpoint.root

    attestation_data = spec.AttestationData(
        slot=slot,
        index=index,
        beacon_block_root=block_root,
        source=spec.Checkpoint(epoch=source_epoch, root=source_root),
        target=spec.Checkpoint(epoch=spec.compute_epoch_at_slot(slot), root=epoch_boundary_root),
    )

    if spec.fork == PHASE1:
        if shard_transition is not None:
            lastest_shard_data_root_index = len(shard_transition.shard_data_roots) - 1
            attestation_data.head_shard_root = shard_transition.shard_data_roots[lastest_shard_data_root_index]
            attestation_data.shard_transition_root = shard_transition.hash_tree_root()
        else:
            # No shard transition
            shard = spec.get_shard(state, spec.Attestation(data=attestation_data))
            if on_time:
                temp_state = state.copy()
                next_slot(spec, temp_state)
                shard_transition = spec.get_shard_transition(temp_state, shard, [])
                lastest_shard_data_root_index = len(shard_transition.shard_data_roots) - 1
                attestation_data.head_shard_root = shard_transition.shard_data_roots[lastest_shard_data_root_index]
                attestation_data.shard_transition_root = shard_transition.hash_tree_root()
            else:
                attestation_data.head_shard_root = state.shard_states[shard].transition_digest
                attestation_data.shard_transition_root = spec.Root()
    return attestation_data


def convert_to_valid_on_time_attestation(spec, state, attestation, signed=False):
    shard = spec.get_shard(state, attestation)
    offset_slots = spec.compute_offset_slots(
        spec.get_latest_slot_for_shard(state, shard),
        attestation.data.slot + spec.MIN_ATTESTATION_INCLUSION_DELAY,
    )
    for _ in offset_slots:
        attestation.custody_bits_blocks.append(
            Bitlist[spec.MAX_VALIDATORS_PER_COMMITTEE]([0 for _ in attestation.aggregation_bits])
        )

    if signed:
        sign_attestation(spec, state, attestation)

    return attestation


def get_valid_on_time_attestation(spec, state, slot=None, index=None, shard_transition=None, signed=False):
    '''
    Construct on-time attestation for next slot
    '''
    if slot is None:
        slot = state.slot
    if index is None:
        index = 0

    return get_valid_attestation(
        spec,
        state,
        slot=slot,
        index=index,
        shard_transition=shard_transition,
        signed=signed,
        on_time=True,
    )


def get_valid_late_attestation(spec, state, slot=None, index=None, signed=False):
    '''
    Construct on-time attestation for next slot
    '''
    if slot is None:
        slot = state.slot
    if index is None:
        index = 0

    return get_valid_attestation(spec, state, slot=slot, index=index, signed=signed, on_time=False)


def get_valid_attestation(spec,
                          state,
                          slot=None,
                          index=None,
                          shard_transition=None,
                          empty=False,
                          signed=False,
                          on_time=True):
    if slot is None:
        slot = state.slot
    if index is None:
        index = 0

    attestation_data = build_attestation_data(
        spec, state, slot=slot, index=index, shard_transition=shard_transition, on_time=on_time
    )

    beacon_committee = spec.get_beacon_committee(
        state,
        attestation_data.slot,
        attestation_data.index,
    )

    committee_size = len(beacon_committee)
    aggregation_bits = Bitlist[spec.MAX_VALIDATORS_PER_COMMITTEE](*([0] * committee_size))
    attestation = spec.Attestation(
        aggregation_bits=aggregation_bits,
        data=attestation_data,
    )
    if not empty:
        fill_aggregate_attestation(spec, state, attestation)
    if signed:
        sign_attestation(spec, state, attestation)

    if spec.fork == PHASE1 and on_time:
        attestation = convert_to_valid_on_time_attestation(spec, state, attestation, signed)

    return attestation


def sign_aggregate_attestation(spec, state, attestation_data, participants: List[int]):
    signatures = []
    for validator_index in participants:
        privkey = privkeys[validator_index]
        signatures.append(
            get_attestation_signature(
                spec,
                state,
                attestation_data,
                privkey
            )
        )
    return bls.Aggregate(signatures)


def sign_indexed_attestation(spec, state, indexed_attestation):
    if spec.fork == PHASE0:
        participants = indexed_attestation.attesting_indices
        data = indexed_attestation.data
        indexed_attestation.signature = sign_aggregate_attestation(spec, state, data, participants)
    else:
        participants = spec.get_indices_from_committee(
            indexed_attestation.committee,
            indexed_attestation.attestation.aggregation_bits,
        )
        data = indexed_attestation.attestation.data
        indexed_attestation.attestation.signature = sign_aggregate_attestation(spec, state, data, participants)


def sign_on_time_attestation(spec, state, attestation):
    if not any(attestation.custody_bits_blocks):
        sign_attestation(spec, state, attestation)
        return

    committee = spec.get_beacon_committee(state, attestation.data.slot, attestation.data.index)
    signatures = []
    for block_index, custody_bits in enumerate(attestation.custody_bits_blocks):
        for participant, abit, cbit in zip(committee, attestation.aggregation_bits, custody_bits):
            if not abit:
                continue
            signatures.append(get_attestation_custody_signature(
                spec,
                state,
                attestation.data,
                block_index,
                cbit,
                privkeys[participant]
            ))

    attestation.signature = bls.Aggregate(signatures)


def get_attestation_custody_signature(spec, state, attestation_data, block_index, bit, privkey):
    domain = spec.get_domain(state, spec.DOMAIN_BEACON_ATTESTER, attestation_data.target.epoch)
    signing_root = spec.compute_signing_root(
        spec.AttestationCustodyBitWrapper(
            attestation_data_root=attestation_data.hash_tree_root(),
            block_index=block_index,
            bit=bit,
        ),
        domain,
    )
    return bls.Sign(privkey, signing_root)


def sign_attestation(spec, state, attestation):
    if spec.fork == PHASE1 and any(attestation.custody_bits_blocks):
        sign_on_time_attestation(spec, state, attestation)
        return

    participants = spec.get_attesting_indices(
        state,
        attestation.data,
        attestation.aggregation_bits,
    )

    attestation.signature = sign_aggregate_attestation(spec, state, attestation.data, participants)


def get_attestation_signature(spec, state, attestation_data, privkey):
    domain = spec.get_domain(state, spec.DOMAIN_BEACON_ATTESTER, attestation_data.target.epoch)
    signing_root = spec.compute_signing_root(attestation_data, domain)
    return bls.Sign(privkey, signing_root)


def fill_aggregate_attestation(spec, state, attestation, signed=False):
    beacon_committee = spec.get_beacon_committee(
        state,
        attestation.data.slot,
        attestation.data.index,
    )
    for i in range(len(beacon_committee)):
        attestation.aggregation_bits[i] = True

    if signed:
        sign_attestation(spec, state, attestation)


def add_attestations_to_state(spec, state, attestations, slot):
    spec.process_slots(state, slot)
    for attestation in attestations:
        spec.process_attestation(state, attestation)


def next_epoch_with_attestations(spec,
                                 state,
                                 fill_cur_epoch,
                                 fill_prev_epoch):
    assert state.slot % spec.SLOTS_PER_EPOCH == 0

    post_state = state.copy()
    signed_blocks = []
    for _ in range(spec.SLOTS_PER_EPOCH):
        block = build_empty_block_for_next_slot(spec, post_state)
        if fill_cur_epoch and post_state.slot >= spec.MIN_ATTESTATION_INCLUSION_DELAY:
            slot_to_attest = post_state.slot - spec.MIN_ATTESTATION_INCLUSION_DELAY + 1
            committees_per_slot = spec.get_committee_count_at_slot(state, slot_to_attest)
            if slot_to_attest >= spec.compute_start_slot_at_epoch(spec.get_current_epoch(post_state)):
                for index in range(committees_per_slot):
                    cur_attestation = get_valid_attestation(spec, post_state, slot_to_attest, index=index, signed=True)
                    block.body.attestations.append(cur_attestation)

        if fill_prev_epoch:
            slot_to_attest = post_state.slot - spec.SLOTS_PER_EPOCH + 1
            committees_per_slot = spec.get_committee_count_at_slot(state, slot_to_attest)
            for index in range(committees_per_slot):
                prev_attestation = get_valid_attestation(
                    spec, post_state, slot_to_attest, index=index, signed=True, on_time=False)
                block.body.attestations.append(prev_attestation)

        if spec.fork == PHASE1:
            fill_block_shard_transitions_by_attestations(spec, post_state, block)

        signed_block = state_transition_and_sign_block(spec, post_state, block)
        signed_blocks.append(signed_block)

    return state, signed_blocks, post_state


<<<<<<< HEAD
def prepare_state_with_full_attestations(spec, state, empty=False):
    """
    Fill ``state`` with maximally full attestations.
    Move to the start of the next epoch to ensure full epoch worth.
    """
    # Go to start of next epoch to ensure can have full participation
    next_epoch(spec, state)

    start_slot = state.slot
    start_epoch = spec.get_current_epoch(state)
    next_epoch_start_slot = spec.compute_start_slot_at_epoch(start_epoch + 1)
    attestations = []
    for _ in range(spec.SLOTS_PER_EPOCH + spec.MIN_ATTESTATION_INCLUSION_DELAY):
        # create an attestation for each index in each slot in epoch
        if state.slot < next_epoch_start_slot:
            for committee_index in range(spec.get_committee_count_at_slot(state, state.slot)):
                attestation = get_valid_attestation(spec, state, index=committee_index, empty=empty, signed=True)
                attestations.append(attestation)
        # fill each created slot in state after inclusion delay
        if state.slot >= start_slot + spec.MIN_ATTESTATION_INCLUSION_DELAY:
            inclusion_slot = state.slot - spec.MIN_ATTESTATION_INCLUSION_DELAY
            include_attestations = [att for att in attestations if att.data.slot == inclusion_slot]
            add_attestations_to_state(spec, state, include_attestations, state.slot)
        next_slot(spec, state)

    assert state.slot == next_epoch_start_slot + spec.MIN_ATTESTATION_INCLUSION_DELAY
    assert len(state.previous_epoch_attestations) == len(attestations)

    return attestations
=======
def fill_block_shard_transitions_by_attestations(spec, state, block):
    block.body.shard_transitions = [spec.ShardTransition()] * spec.MAX_SHARDS
    for attestation in block.body.attestations:
        shard = spec.get_shard(state, attestation)
        if attestation.data.slot == state.slot:
            temp_state = state.copy()
            transition_to(spec, temp_state, slot=block.slot)
            shard_transition = spec.get_shard_transition(temp_state, shard, [])
            block.body.shard_transitions[shard] = shard_transition
>>>>>>> 71dc744f
<|MERGE_RESOLUTION|>--- conflicted
+++ resolved
@@ -1,12 +1,7 @@
 from typing import List
 
-<<<<<<< HEAD
-from eth2spec.test.context import expect_assertion_error, PHASE0
-from eth2spec.test.helpers.state import state_transition_and_sign_block, next_epoch, next_slot
-=======
 from eth2spec.test.context import expect_assertion_error, PHASE0, PHASE1
-from eth2spec.test.helpers.state import state_transition_and_sign_block, next_slot, transition_to
->>>>>>> 71dc744f
+from eth2spec.test.helpers.state import state_transition_and_sign_block, next_epoch, next_slot, transition_to
 from eth2spec.test.helpers.block import build_empty_block_for_next_slot
 from eth2spec.test.helpers.keys import privkeys
 from eth2spec.utils import bls
@@ -328,7 +323,6 @@
     return state, signed_blocks, post_state
 
 
-<<<<<<< HEAD
 def prepare_state_with_full_attestations(spec, state, empty=False):
     """
     Fill ``state`` with maximally full attestations.
@@ -358,7 +352,8 @@
     assert len(state.previous_epoch_attestations) == len(attestations)
 
     return attestations
-=======
+
+
 def fill_block_shard_transitions_by_attestations(spec, state, block):
     block.body.shard_transitions = [spec.ShardTransition()] * spec.MAX_SHARDS
     for attestation in block.body.attestations:
@@ -367,5 +362,4 @@
             temp_state = state.copy()
             transition_to(spec, temp_state, slot=block.slot)
             shard_transition = spec.get_shard_transition(temp_state, shard, [])
-            block.body.shard_transitions[shard] = shard_transition
->>>>>>> 71dc744f
+            block.body.shard_transitions[shard] = shard_transition