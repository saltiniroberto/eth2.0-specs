from typing import List

from eth2spec.test.context import expect_assertion_error, PHASE0, PHASE1
from eth2spec.test.helpers.state import state_transition_and_sign_block, next_slot, transition_to
from eth2spec.test.helpers.block import build_empty_block_for_next_slot
from eth2spec.test.helpers.keys import privkeys
from eth2spec.utils import bls
from eth2spec.utils.ssz.ssz_typing import Bitlist


def run_attestation_processing(spec, state, attestation, valid=True):
    """
    Run ``process_attestation``, yielding:
      - pre-state ('pre')
      - attestation ('attestation')
      - post-state ('post').
    If ``valid == False``, run expecting ``AssertionError``
    """
    # yield pre-state
    yield 'pre', state

    yield 'attestation', attestation

    # If the attestation is invalid, processing is aborted, and there is no post-state.
    if not valid:
        expect_assertion_error(lambda: spec.process_attestation(state, attestation))
        yield 'post', None
        return

    current_epoch_count = len(state.current_epoch_attestations)
    previous_epoch_count = len(state.previous_epoch_attestations)

    # process attestation
    spec.process_attestation(state, attestation)

    # Make sure the attestation has been processed
    if attestation.data.target.epoch == spec.get_current_epoch(state):
        assert len(state.current_epoch_attestations) == current_epoch_count + 1
    else:
        assert len(state.previous_epoch_attestations) == previous_epoch_count + 1

    # yield post-state
    yield 'post', state


def build_attestation_data(spec, state, slot, index, shard_transition=None, on_time=True):
    assert state.slot >= slot

    if slot == state.slot:
        block_root = build_empty_block_for_next_slot(spec, state).parent_root
    else:
        block_root = spec.get_block_root_at_slot(state, slot)

    current_epoch_start_slot = spec.compute_start_slot_at_epoch(spec.get_current_epoch(state))
    if slot < current_epoch_start_slot:
        epoch_boundary_root = spec.get_block_root(state, spec.get_previous_epoch(state))
    elif slot == current_epoch_start_slot:
        epoch_boundary_root = block_root
    else:
        epoch_boundary_root = spec.get_block_root(state, spec.get_current_epoch(state))

    if slot < current_epoch_start_slot:
        source_epoch = state.previous_justified_checkpoint.epoch
        source_root = state.previous_justified_checkpoint.root
    else:
        source_epoch = state.current_justified_checkpoint.epoch
        source_root = state.current_justified_checkpoint.root

    attestation_data = spec.AttestationData(
        slot=slot,
        index=index,
        beacon_block_root=block_root,
        source=spec.Checkpoint(epoch=source_epoch, root=source_root),
        target=spec.Checkpoint(epoch=spec.compute_epoch_at_slot(slot), root=epoch_boundary_root),
    )

    if spec.fork == PHASE1:
        if shard_transition is not None:
            lastest_shard_data_root_index = len(shard_transition.shard_data_roots) - 1
            attestation_data.head_shard_root = shard_transition.shard_data_roots[lastest_shard_data_root_index]
            attestation_data.shard_transition_root = shard_transition.hash_tree_root()
        else:
            # No shard transition
            shard = spec.get_shard(state, spec.Attestation(data=attestation_data))
            if on_time:
                temp_state = state.copy()
                next_slot(spec, temp_state)
                shard_transition = spec.get_shard_transition(temp_state, shard, [])
                lastest_shard_data_root_index = len(shard_transition.shard_data_roots) - 1
                attestation_data.head_shard_root = shard_transition.shard_data_roots[lastest_shard_data_root_index]
                attestation_data.shard_transition_root = shard_transition.hash_tree_root()
            else:
                attestation_data.head_shard_root = state.shard_states[shard].transition_digest
                attestation_data.shard_transition_root = spec.Root()
    return attestation_data


def convert_to_valid_on_time_attestation(spec, state, attestation, signed=False):
    shard = spec.get_shard(state, attestation)
    offset_slots = spec.compute_offset_slots(
        spec.get_latest_slot_for_shard(state, shard),
        attestation.data.slot + spec.MIN_ATTESTATION_INCLUSION_DELAY,
    )
    for _ in offset_slots:
        attestation.custody_bits_blocks.append(
            Bitlist[spec.MAX_VALIDATORS_PER_COMMITTEE]([0 for _ in attestation.aggregation_bits])
        )

    if signed:
        sign_attestation(spec, state, attestation)

    return attestation


def get_valid_on_time_attestation(spec, state, slot=None, index=None, shard_transition=None, signed=False):
    '''
    Construct on-time attestation for next slot
    '''
    if slot is None:
        slot = state.slot
    if index is None:
        index = 0

    return get_valid_attestation(
        spec,
        state,
        slot=slot,
        index=index,
        shard_transition=shard_transition,
        signed=signed,
        on_time=True,
    )


def get_valid_late_attestation(spec, state, slot=None, index=None, signed=False):
    '''
    Construct on-time attestation for next slot
    '''
    if slot is None:
        slot = state.slot
    if index is None:
        index = 0

    return get_valid_attestation(spec, state, slot=slot, index=index, signed=signed, on_time=False)


<<<<<<< HEAD
def get_valid_attestation(spec, state, slot=None, index=None, filter_participant_set=None, signed=False, on_time=True):
    # If filter_participant_set is filters everything, the attestation has 0 participants, and cannot be signed.
    # Thus strictly speaking invalid when no participant is added later.

=======
def get_valid_attestation(spec,
                          state,
                          slot=None,
                          index=None,
                          shard_transition=None,
                          empty=False,
                          signed=False,
                          on_time=True):
>>>>>>> 1e9d46d2
    if slot is None:
        slot = state.slot
    if index is None:
        index = 0

    attestation_data = build_attestation_data(
        spec, state, slot=slot, index=index, shard_transition=shard_transition, on_time=on_time
    )

    beacon_committee = spec.get_beacon_committee(
        state,
        attestation_data.slot,
        attestation_data.index,
    )

    committee_size = len(beacon_committee)
    aggregation_bits = Bitlist[spec.MAX_VALIDATORS_PER_COMMITTEE](*([0] * committee_size))
    attestation = spec.Attestation(
        aggregation_bits=aggregation_bits,
        data=attestation_data,
    )
    # fill the attestation with (optionally filtered) participants, and optionally sign it
    fill_aggregate_attestation(spec, state, attestation, signed=signed, filter_participant_set=filter_participant_set)

    if spec.fork == PHASE1 and on_time:
        attestation = convert_to_valid_on_time_attestation(spec, state, attestation, signed)

    return attestation


def sign_aggregate_attestation(spec, state, attestation_data, participants: List[int]):
    signatures = []
    for validator_index in participants:
        privkey = privkeys[validator_index]
        signatures.append(
            get_attestation_signature(
                spec,
                state,
                attestation_data,
                privkey
            )
        )
    return bls.Aggregate(signatures)


def sign_indexed_attestation(spec, state, indexed_attestation):
    if spec.fork == PHASE0:
        participants = indexed_attestation.attesting_indices
        data = indexed_attestation.data
        indexed_attestation.signature = sign_aggregate_attestation(spec, state, data, participants)
    else:
        participants = spec.get_indices_from_committee(
            indexed_attestation.committee,
            indexed_attestation.attestation.aggregation_bits,
        )
        data = indexed_attestation.attestation.data
        indexed_attestation.attestation.signature = sign_aggregate_attestation(spec, state, data, participants)


def sign_on_time_attestation(spec, state, attestation):
    if not any(attestation.custody_bits_blocks):
        sign_attestation(spec, state, attestation)
        return

    committee = spec.get_beacon_committee(state, attestation.data.slot, attestation.data.index)
    signatures = []
    for block_index, custody_bits in enumerate(attestation.custody_bits_blocks):
        for participant, abit, cbit in zip(committee, attestation.aggregation_bits, custody_bits):
            if not abit:
                continue
            signatures.append(get_attestation_custody_signature(
                spec,
                state,
                attestation.data,
                block_index,
                cbit,
                privkeys[participant]
            ))

    attestation.signature = bls.Aggregate(signatures)


def get_attestation_custody_signature(spec, state, attestation_data, block_index, bit, privkey):
    domain = spec.get_domain(state, spec.DOMAIN_BEACON_ATTESTER, attestation_data.target.epoch)
    signing_root = spec.compute_signing_root(
        spec.AttestationCustodyBitWrapper(
            attestation_data_root=attestation_data.hash_tree_root(),
            block_index=block_index,
            bit=bit,
        ),
        domain,
    )
    return bls.Sign(privkey, signing_root)


def sign_attestation(spec, state, attestation):
    if spec.fork == PHASE1 and any(attestation.custody_bits_blocks):
        sign_on_time_attestation(spec, state, attestation)
        return

    participants = spec.get_attesting_indices(
        state,
        attestation.data,
        attestation.aggregation_bits,
    )

    attestation.signature = sign_aggregate_attestation(spec, state, attestation.data, participants)


def get_attestation_signature(spec, state, attestation_data, privkey):
    domain = spec.get_domain(state, spec.DOMAIN_BEACON_ATTESTER, attestation_data.target.epoch)
    signing_root = spec.compute_signing_root(attestation_data, domain)
    return bls.Sign(privkey, signing_root)


def fill_aggregate_attestation(spec, state, attestation, signed=False, filter_participant_set=None):
    """
     `signed`: Signing is optional.
     `filter_participant_set`: Optional, filters the full committee indices set (default) to a subset that participates
    """
    beacon_committee = spec.get_beacon_committee(
        state,
        attestation.data.slot,
        attestation.data.index,
    )
    # By default, have everyone participate
    participants = set(beacon_committee)
    # But optionally filter the participants to a smaller amount
    if filter_participant_set is not None:
        participants = filter_participant_set(participants)
    for i in range(len(beacon_committee)):
        attestation.aggregation_bits[i] = beacon_committee[i] in participants

    if signed and len(participants) > 0:
        sign_attestation(spec, state, attestation)


def add_attestations_to_state(spec, state, attestations, slot):
    spec.process_slots(state, slot)
    for attestation in attestations:
        spec.process_attestation(state, attestation)


def next_epoch_with_attestations(spec,
                                 state,
                                 fill_cur_epoch,
                                 fill_prev_epoch):
    assert state.slot % spec.SLOTS_PER_EPOCH == 0

    post_state = state.copy()
    signed_blocks = []
    for _ in range(spec.SLOTS_PER_EPOCH):
        block = build_empty_block_for_next_slot(spec, post_state)
        if fill_cur_epoch and post_state.slot >= spec.MIN_ATTESTATION_INCLUSION_DELAY:
            slot_to_attest = post_state.slot - spec.MIN_ATTESTATION_INCLUSION_DELAY + 1
            committees_per_slot = spec.get_committee_count_at_slot(state, slot_to_attest)
            if slot_to_attest >= spec.compute_start_slot_at_epoch(spec.get_current_epoch(post_state)):
                for index in range(committees_per_slot):
                    cur_attestation = get_valid_attestation(spec, post_state, slot_to_attest, index=index, signed=True)
                    block.body.attestations.append(cur_attestation)

        if fill_prev_epoch:
            slot_to_attest = post_state.slot - spec.SLOTS_PER_EPOCH + 1
            committees_per_slot = spec.get_committee_count_at_slot(state, slot_to_attest)
            for index in range(committees_per_slot):
                prev_attestation = get_valid_attestation(
                    spec, post_state, slot_to_attest, index=index, signed=True, on_time=False)
                block.body.attestations.append(prev_attestation)

        if spec.fork == PHASE1:
            fill_block_shard_transitions_by_attestations(spec, post_state, block)

        signed_block = state_transition_and_sign_block(spec, post_state, block)
        signed_blocks.append(signed_block)

    return state, signed_blocks, post_state


def fill_block_shard_transitions_by_attestations(spec, state, block):
    block.body.shard_transitions = [spec.ShardTransition()] * spec.MAX_SHARDS
    for attestation in block.body.attestations:
        shard = spec.get_shard(state, attestation)
        if attestation.data.slot == state.slot:
            temp_state = state.copy()
            transition_to(spec, temp_state, slot=block.slot)
            shard_transition = spec.get_shard_transition(temp_state, shard, [])
            block.body.shard_transitions[shard] = shard_transition<|MERGE_RESOLUTION|>--- conflicted
+++ resolved
@@ -144,21 +144,16 @@
     return get_valid_attestation(spec, state, slot=slot, index=index, signed=signed, on_time=False)
 
 
-<<<<<<< HEAD
-def get_valid_attestation(spec, state, slot=None, index=None, filter_participant_set=None, signed=False, on_time=True):
-    # If filter_participant_set is filters everything, the attestation has 0 participants, and cannot be signed.
-    # Thus strictly speaking invalid when no participant is added later.
-
-=======
 def get_valid_attestation(spec,
                           state,
                           slot=None,
                           index=None,
+                          filter_participant_set=None,
                           shard_transition=None,
-                          empty=False,
                           signed=False,
                           on_time=True):
->>>>>>> 1e9d46d2
+    # If filter_participant_set is filters everything, the attestation has 0 participants, and cannot be signed.
+    # Thus strictly speaking invalid when no participant is added later.
     if slot is None:
         slot = state.slot
     if index is None:
