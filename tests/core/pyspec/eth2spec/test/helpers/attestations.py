--- conflicted
+++ resolved
@@ -1,3 +1,5 @@
+from lru import LRU
+
 from typing import List
 
 from eth2spec.test.context import expect_assertion_error, PHASE0, PHASE1
@@ -6,11 +8,7 @@
 from eth2spec.test.helpers.keys import privkeys
 from eth2spec.utils import bls
 from eth2spec.utils.ssz.ssz_typing import Bitlist
-<<<<<<< HEAD
 from eth2spec.test.helpers.custody import get_custody_test_vector
-=======
-from lru import LRU
->>>>>>> 82f9f3e1
 
 
 def run_attestation_processing(spec, state, attestation, valid=True):
@@ -177,11 +175,7 @@
                           index=None,
                           filter_participant_set=None,
                           shard_transition=None,
-<<<<<<< HEAD
                           valid_custody_bits=None,
-                          empty=False,
-=======
->>>>>>> 82f9f3e1
                           signed=False,
                           on_time=True):
     # If filter_participant_set filters everything, the attestation has 0 participants, and cannot be signed.
