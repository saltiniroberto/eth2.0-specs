from eth2spec.test.context import (
    spec_state_test, with_all_phases, spec_test,
<<<<<<< HEAD
    misc_balances, with_custom_state,
=======
    misc_balances, low_single_balance,
    with_custom_state,
    default_activation_threshold, zero_activation_threshold,
>>>>>>> 6fde75be
    single_phase,
)
from eth2spec.test.helpers.state import (
    next_epoch,
    next_slot,
)
from eth2spec.test.helpers.attestations import (
    add_attestations_to_state,
    get_valid_attestation,
)
from eth2spec.test.helpers.attester_slashings import get_indexed_attestation_participants
from eth2spec.test.phase_0.epoch_processing.run_epoch_process_base import run_epoch_processing_with


def run_process_rewards_and_penalties(spec, state):
    yield from run_epoch_processing_with(spec, state, 'process_rewards_and_penalties')


@with_all_phases
@spec_state_test
def test_genesis_epoch_no_attestations_no_penalties(spec, state):
    pre_state = state.copy()

    assert spec.compute_epoch_at_slot(state.slot) == spec.GENESIS_EPOCH

    yield from run_process_rewards_and_penalties(spec, state)

    for index in range(len(pre_state.validators)):
        assert state.balances[index] == pre_state.balances[index]


@with_all_phases
@spec_state_test
def test_genesis_epoch_full_attestations_no_rewards(spec, state):
    attestations = []
    for slot in range(spec.SLOTS_PER_EPOCH - 1):
        # create an attestation for each slot
        if slot < spec.SLOTS_PER_EPOCH:
            attestation = get_valid_attestation(spec, state, signed=True)
            attestations.append(attestation)
        # fill each created slot in state after inclusion delay
        if slot - spec.MIN_ATTESTATION_INCLUSION_DELAY >= 0:
            include_att = attestations[slot - spec.MIN_ATTESTATION_INCLUSION_DELAY]
            add_attestations_to_state(spec, state, [include_att], state.slot)
        next_slot(spec, state)

    # ensure has not cross the epoch boundary
    assert spec.compute_epoch_at_slot(state.slot) == spec.GENESIS_EPOCH

    pre_state = state.copy()

    yield from run_process_rewards_and_penalties(spec, state)

    for index in range(len(pre_state.validators)):
        assert state.balances[index] == pre_state.balances[index]


def prepare_state_with_full_attestations(spec, state, empty=False):
    attestations = []
    for slot in range(spec.SLOTS_PER_EPOCH + spec.MIN_ATTESTATION_INCLUSION_DELAY):
        # create an attestation for each slot in epoch
        if slot < spec.SLOTS_PER_EPOCH:
            attestation = get_valid_attestation(spec, state, empty=empty, signed=True)
            attestations.append(attestation)
        # fill each created slot in state after inclusion delay
        if slot - spec.MIN_ATTESTATION_INCLUSION_DELAY >= 0:
            include_att = attestations[slot - spec.MIN_ATTESTATION_INCLUSION_DELAY]
            add_attestations_to_state(spec, state, [include_att], state.slot)
        next_slot(spec, state)

    assert spec.compute_epoch_at_slot(state.slot) == spec.GENESIS_EPOCH + 1
    assert len(state.previous_epoch_attestations) == spec.SLOTS_PER_EPOCH

    return attestations


@with_all_phases
@spec_state_test
def test_full_attestations(spec, state):
    attestations = prepare_state_with_full_attestations(spec, state)

    pre_state = state.copy()

    yield from run_process_rewards_and_penalties(spec, state)

    attesting_indices = spec.get_unslashed_attesting_indices(state, attestations)
    assert len(attesting_indices) > 0
    for index in range(len(pre_state.validators)):
        if index in attesting_indices:
            assert state.balances[index] > pre_state.balances[index]
        else:
            assert state.balances[index] < pre_state.balances[index]


@with_all_phases
@spec_state_test
def test_full_attestations_random_incorrect_fields(spec, state):
    attestations = prepare_state_with_full_attestations(spec, state)
    for i, attestation in enumerate(state.previous_epoch_attestations):
        if i % 3 == 0:
            # Mess up some head votes
            attestation.data.beacon_block_root = b'\x56' * 32
        if i % 3 == 1:
            # Message up some target votes
            attestation.data.target.root = b'\x23' * 32
        if i % 3 == 2:
            # Keep some votes 100% correct
            pass

    yield from run_process_rewards_and_penalties(spec, state)

    attesting_indices = spec.get_unslashed_attesting_indices(state, attestations)
    assert len(attesting_indices) > 0
    # No balance checks, non-trivial base on group rewards
    # Mainly for consensus tests


@with_all_phases
@spec_test
@with_custom_state(balances_fn=misc_balances, threshold_fn=lambda spec: spec.MAX_EFFECTIVE_BALANCE // 2)
@single_phase
def test_full_attestations_misc_balances(spec, state):
    attestations = prepare_state_with_full_attestations(spec, state)

    pre_state = state.copy()

    yield from run_process_rewards_and_penalties(spec, state)

    attesting_indices = spec.get_unslashed_attesting_indices(state, attestations)
    assert len(attesting_indices) > 0
    assert len(attesting_indices) != len(pre_state.validators)
    assert any(v.effective_balance != spec.MAX_EFFECTIVE_BALANCE for v in state.validators)
    for index in range(len(pre_state.validators)):
        if index in attesting_indices:
            assert state.balances[index] > pre_state.balances[index]
        elif spec.is_active_validator(pre_state.validators[index], spec.compute_epoch_at_slot(state.slot)):
            assert state.balances[index] < pre_state.balances[index]
        else:
            assert state.balances[index] == pre_state.balances[index]
    # Check if base rewards are consistent with effective balance.
    brs = {}
    for index in attesting_indices:
        br = spec.get_base_reward(state, index)
        if br in brs:
            assert brs[br] == state.validators[index].effective_balance
        else:
            brs[br] = state.validators[index].effective_balance


@with_all_phases
@spec_test
@with_custom_state(balances_fn=low_single_balance, threshold_fn=zero_activation_threshold)
@single_phase
def test_full_attestations_one_validaor_one_gwei(spec, state):
    attestations = prepare_state_with_full_attestations(spec, state)

    yield from run_process_rewards_and_penalties(spec, state)

    # Few assertions. Mainly to check that this extreme case can run without exception
    attesting_indices = spec.get_unslashed_attesting_indices(state, attestations)
    assert len(attesting_indices) == 1


@with_all_phases
@spec_state_test
def test_no_attestations_all_penalties(spec, state):
    next_epoch(spec, state)
    pre_state = state.copy()

    assert spec.compute_epoch_at_slot(state.slot) == spec.GENESIS_EPOCH + 1

    yield from run_process_rewards_and_penalties(spec, state)

    for index in range(len(pre_state.validators)):
        assert state.balances[index] < pre_state.balances[index]


@with_all_phases
@spec_state_test
def test_empty_attestations(spec, state):
    attestations = prepare_state_with_full_attestations(spec, state, empty=True)

    pre_state = deepcopy(state)

    yield from run_process_rewards_and_penalties(spec, state)

    attesting_indices = spec.get_unslashed_attesting_indices(state, attestations)
    assert len(attesting_indices) == 0

    for index in range(len(pre_state.validators)):
        assert state.balances[index] < pre_state.balances[index]


@with_all_phases
@spec_state_test
def test_duplicate_attestation(spec, state):
    """
    Although duplicate attestations can be included on-chain, they should only
    be rewarded for once.
    This test addresses this issue found at Interop
    https://github.com/djrtwo/interop-test-cases/tree/master/tests/prysm_16_duplicate_attestation_rewards
    """
    attestation = get_valid_attestation(spec, state, signed=True)

    indexed_attestation = spec.get_indexed_attestation(state, attestation)
    participants = get_indexed_attestation_participants(spec, indexed_attestation)

    assert len(participants) > 0

    single_state = state.copy()
    dup_state = state.copy()

    inclusion_slot = state.slot + spec.MIN_ATTESTATION_INCLUSION_DELAY
    add_attestations_to_state(spec, single_state, [attestation], inclusion_slot)
    add_attestations_to_state(spec, dup_state, [attestation, attestation], inclusion_slot)

    next_epoch(spec, single_state)
    next_epoch(spec, dup_state)

    # Run non-duplicate inclusion rewards for comparison. Do not yield test vectors
    for _ in run_process_rewards_and_penalties(spec, single_state):
        pass

    # Output duplicate inclusion to test vectors
    yield from run_process_rewards_and_penalties(spec, dup_state)

    for index in participants:
        assert state.balances[index] < single_state.balances[index]
        assert single_state.balances[index] == dup_state.balances[index]


@with_all_phases
@spec_state_test
# Case when some eligible attestations are slashed. Modifies attesting_balance and consequently rewards/penalties.
def test_attestations_some_slashed(spec, state):
    attestations = []
    for slot in range(spec.SLOTS_PER_EPOCH + spec.MIN_ATTESTATION_INCLUSION_DELAY):
        # create an attestation for each slot in epoch
        if slot < spec.SLOTS_PER_EPOCH:
            attestation = get_valid_attestation(spec, state, signed=True)
            attestations.append(attestation)
        # fill each created slot in state after inclusion delay
        if slot - spec.MIN_ATTESTATION_INCLUSION_DELAY >= 0:
            include_att = attestations[slot - spec.MIN_ATTESTATION_INCLUSION_DELAY]
            add_attestations_to_state(spec, state, [include_att], state.slot)
        next_slot(spec, state)

    attesting_indices_before_slashings = list(spec.get_unslashed_attesting_indices(state, attestations))

    # Slash maximum amount of validators allowed per epoch.
    for i in range(spec.MIN_PER_EPOCH_CHURN_LIMIT):
        spec.slash_validator(state, attesting_indices_before_slashings[i])

    assert spec.compute_epoch_at_slot(state.slot) == spec.GENESIS_EPOCH + 1
    assert len(state.previous_epoch_attestations) == spec.SLOTS_PER_EPOCH

    pre_state = state.copy()

    yield from run_process_rewards_and_penalties(spec, state)

    attesting_indices = spec.get_unslashed_attesting_indices(state, attestations)
    assert len(attesting_indices) > 0
    assert len(attesting_indices_before_slashings) - len(attesting_indices) == spec.MIN_PER_EPOCH_CHURN_LIMIT
    for index in range(len(pre_state.validators)):
        if index in attesting_indices:
            assert state.balances[index] > pre_state.balances[index]
        else:
            assert state.balances[index] < pre_state.balances[index]<|MERGE_RESOLUTION|>--- conflicted
+++ resolved
@@ -1,12 +1,7 @@
 from eth2spec.test.context import (
     spec_state_test, with_all_phases, spec_test,
-<<<<<<< HEAD
     misc_balances, with_custom_state,
-=======
-    misc_balances, low_single_balance,
-    with_custom_state,
-    default_activation_threshold, zero_activation_threshold,
->>>>>>> 6fde75be
+    low_single_balance, zero_activation_threshold,
     single_phase,
 )
 from eth2spec.test.helpers.state import (
@@ -189,7 +184,7 @@
 def test_empty_attestations(spec, state):
     attestations = prepare_state_with_full_attestations(spec, state, empty=True)
 
-    pre_state = deepcopy(state)
+    pre_state = state.copy()
 
     yield from run_process_rewards_and_penalties(spec, state)
 
