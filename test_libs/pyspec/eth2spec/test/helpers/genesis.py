--- conflicted
+++ resolved
@@ -1,10 +1,5 @@
+import copy
 from eth2spec.test.helpers.keys import pubkeys
-<<<<<<< HEAD
-=======
-from eth2spec.utils.ssz.ssz_impl import hash_tree_root
-from eth2spec.utils.ssz.ssz_typing import List
-import copy
->>>>>>> 88b72158
 
 
 def build_mock_validator(spec, i: int, balance: int):
@@ -31,13 +26,8 @@
         eth1_deposit_index=len(validator_balances),
         eth1_data=spec.Eth1Data(
             deposit_root=deposit_root,
-<<<<<<< HEAD
-            deposit_count=num_validators,
+            deposit_count=len(validator_balances),
             block_hash=eth1_block_hash,
-=======
-            deposit_count=len(validator_balances),
-            block_hash=spec.Hash(),
->>>>>>> 88b72158
         ),
         latest_block_header=spec.BeaconBlockHeader(body_root=spec.hash_tree_root(spec.BeaconBlockBody())),
         randao_mixes=[eth1_block_hash] * spec.EPOCHS_PER_HISTORICAL_VECTOR,
